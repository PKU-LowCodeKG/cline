--- conflicted
+++ resolved
@@ -9,12 +9,7 @@
 import { convertToR1Format } from "../transform/r1-format"
 
 
-<<<<<<< HEAD
-import { Message } from "ollama"
-import { logMessages } from "../../core/prompts/show_prompt"
-=======
 
->>>>>>> 07a56ccd
 
 export class DeepSeekHandler implements ApiHandler {
 	private options: ApiHandlerOptions
@@ -61,19 +56,6 @@
 
 	@withRetry()
 	async *createMessage(systemPrompt: string, messages: Anthropic.Messages.MessageParam[]): ApiStream {
-		// Convert messages to Ollama format for logging
-		const ollamaMessages: Message[] = [
-			{ role: "system", content: systemPrompt },
-			...messages.map(msg => ({
-				role: msg.role,
-				content: typeof msg.content === "string"
-				? msg.content
-				: msg.content.map(c => ('text' in c ? c.text : '')).filter(Boolean).join("\n")
-			}))
-		]
-		logMessages(ollamaMessages)
-
-
 		const model = this.getModel()
 
 		const isDeepseekReasoner = model.id.includes("deepseek-reasoner")
