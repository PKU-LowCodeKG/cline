import { Anthropic } from "@anthropic-ai/sdk"
import OpenAI from "openai"
import { ApiHandlerOptions, liteLlmDefaultModelId, liteLlmModelInfoSaneDefaults } from "../../shared/api"
import { ApiHandler } from ".."
import { ApiStream } from "../transform/stream"
import { convertToOpenAiMessages } from "../transform/openai-format"


<<<<<<< HEAD
import { Message } from "ollama"
import { logMessages } from "../../core/prompts/show_prompt"
=======

>>>>>>> 07a56ccd

export class LiteLlmHandler implements ApiHandler {
	private options: ApiHandlerOptions
	private client: OpenAI

	constructor(options: ApiHandlerOptions) {
		this.options = options
		this.client = new OpenAI({
			baseURL: this.options.liteLlmBaseUrl || "http://localhost:4000",
			apiKey: this.options.liteLlmApiKey || "noop",
		})
	}

	async *createMessage(systemPrompt: string, messages: Anthropic.Messages.MessageParam[]): ApiStream {
<<<<<<< HEAD
		// Convert messages to Ollama format for logging
		const ollamaMessages: Message[] = [
			{ role: "system", content: systemPrompt },
			...messages.map(msg => ({
				role: msg.role,
				content: typeof msg.content === "string"
					? msg.content
					: msg.content.map(c => ('text' in c ? c.text : '')).filter(Boolean).join("\n")
			}))
		]
		logMessages(ollamaMessages)
=======

>>>>>>> 07a56ccd


		const formattedMessages = convertToOpenAiMessages(messages)
		const systemMessage: OpenAI.Chat.ChatCompletionSystemMessageParam = {
			role: "system",
			content: systemPrompt,
		}
		const modelId = this.options.liteLlmModelId || liteLlmDefaultModelId
		const isOminiModel = modelId.includes("o1-mini") || modelId.includes("o3-mini")
		let temperature: number | undefined = 0

		if (isOminiModel) {
			temperature = undefined // does not support temperature
		}

		const stream = await this.client.chat.completions.create({
			model: this.options.liteLlmModelId || liteLlmDefaultModelId,
			messages: [systemMessage, ...formattedMessages],
			temperature,
			stream: true,
			stream_options: { include_usage: true },
		})

		for await (const chunk of stream) {
			const delta = chunk.choices[0]?.delta
			if (delta?.content) {
				yield {
					type: "text",
					text: delta.content,
				}
			}

			if (chunk.usage) {
				yield {
					type: "usage",
					inputTokens: chunk.usage.prompt_tokens || 0,
					outputTokens: chunk.usage.completion_tokens || 0,
				}
			}
		}
	}

	getModel() {
		return {
			id: this.options.liteLlmModelId || liteLlmDefaultModelId,
			info: liteLlmModelInfoSaneDefaults,
		}
	}
}<|MERGE_RESOLUTION|>--- conflicted
+++ resolved
@@ -6,12 +6,7 @@
 import { convertToOpenAiMessages } from "../transform/openai-format"
 
 
-<<<<<<< HEAD
-import { Message } from "ollama"
-import { logMessages } from "../../core/prompts/show_prompt"
-=======
 
->>>>>>> 07a56ccd
 
 export class LiteLlmHandler implements ApiHandler {
 	private options: ApiHandlerOptions
@@ -26,21 +21,7 @@
 	}
 
 	async *createMessage(systemPrompt: string, messages: Anthropic.Messages.MessageParam[]): ApiStream {
-<<<<<<< HEAD
-		// Convert messages to Ollama format for logging
-		const ollamaMessages: Message[] = [
-			{ role: "system", content: systemPrompt },
-			...messages.map(msg => ({
-				role: msg.role,
-				content: typeof msg.content === "string"
-					? msg.content
-					: msg.content.map(c => ('text' in c ? c.text : '')).filter(Boolean).join("\n")
-			}))
-		]
-		logMessages(ollamaMessages)
-=======
 
->>>>>>> 07a56ccd
 
 
 		const formattedMessages = convertToOpenAiMessages(messages)
