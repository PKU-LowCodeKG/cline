import { Anthropic } from "@anthropic-ai/sdk"
import { AnthropicVertex } from "@anthropic-ai/vertex-sdk"
import { withRetry } from "../retry"
import { ApiHandler } from "../"
import { ApiHandlerOptions, ModelInfo, vertexDefaultModelId, VertexModelId, vertexModels } from "../../shared/api"
import { ApiStream } from "../transform/stream"
import { VertexAI } from "@google-cloud/vertexai"


<<<<<<< HEAD
import { Message } from "ollama"
import { logMessages } from "../../core/prompts/show_prompt"
=======

>>>>>>> 07a56ccd

// https://docs.anthropic.com/en/api/claude-on-vertex-ai
export class VertexHandler implements ApiHandler {
	private options: ApiHandlerOptions
	private clientAnthropic: AnthropicVertex
	private clientVertex: VertexAI

	constructor(options: ApiHandlerOptions) {
		this.options = options
		this.clientAnthropic = new AnthropicVertex({
			projectId: this.options.vertexProjectId,
			// https://cloud.google.com/vertex-ai/generative-ai/docs/partner-models/use-claude#regions
			region: this.options.vertexRegion,
		})
		this.clientVertex = new VertexAI({
			project: this.options.vertexProjectId,
			location: this.options.vertexRegion,
		})
	}

	@withRetry()
	async *createMessage(systemPrompt: string, messages: Anthropic.Messages.MessageParam[]): ApiStream {
<<<<<<< HEAD
		// Convert messages to Ollama format for logging
		const ollamaMessages: Message[] = [
			{ role: "system", content: systemPrompt },
			...messages.map(msg => ({
				role: msg.role,
				content: typeof msg.content === "string"
					? msg.content
					: msg.content.map(c => ('text' in c ? c.text : '')).filter(Boolean).join("\n")
			}))
		]
		logMessages(ollamaMessages)
=======

>>>>>>> 07a56ccd


		const model = this.getModel()
		const modelId = model.id

		if (modelId.includes("claude")) {
			let budget_tokens = this.options.thinkingBudgetTokens || 0
			const reasoningOn = modelId.includes("3-7") && budget_tokens !== 0 ? true : false

			let stream
			switch (modelId) {
				case "claude-3-7-sonnet@20250219":
				case "claude-3-5-sonnet-v2@20241022":
				case "claude-3-5-sonnet@20240620":
				case "claude-3-5-haiku@20241022":
				case "claude-3-opus@20240229":
				case "claude-3-haiku@20240307": {
					// Find indices of user messages for cache control
					const userMsgIndices = messages.reduce(
						(acc, msg, index) => (msg.role === "user" ? [...acc, index] : acc),
						[] as number[],
					)
					const lastUserMsgIndex = userMsgIndices[userMsgIndices.length - 1] ?? -1
					const secondLastMsgUserIndex = userMsgIndices[userMsgIndices.length - 2] ?? -1

					stream = await this.clientAnthropic.beta.messages.create(
						{
							model: modelId,
							max_tokens: model.info.maxTokens || 8192,
							thinking: reasoningOn ? { type: "enabled", budget_tokens: budget_tokens } : undefined,
							temperature: reasoningOn ? undefined : 0,
							system: [
								{
									text: systemPrompt,
									type: "text",
									cache_control: { type: "ephemeral" },
								},
							],
							messages: messages.map((message, index) => {
								if (index === lastUserMsgIndex || index === secondLastMsgUserIndex) {
									return {
										...message,
										content:
											typeof message.content === "string"
												? [
														{
															type: "text",
															text: message.content,
															cache_control: {
																type: "ephemeral",
															},
														},
													]
												: message.content.map((content, contentIndex) =>
														contentIndex === message.content.length - 1
															? {
																	...content,
																	cache_control: {
																		type: "ephemeral",
																	},
																}
															: content,
													),
									}
								}
								return {
									...message,
									content:
										typeof message.content === "string"
											? [
													{
														type: "text",
														text: message.content,
													},
												]
											: message.content,
								}
							}),
							stream: true,
						},
						{
							headers: {},
						},
					)
					break
				}
				default: {
					stream = await this.clientAnthropic.beta.messages.create({
						model: modelId,
						max_tokens: model.info.maxTokens || 8192,
						temperature: 0,
						system: [
							{
								text: systemPrompt,
								type: "text",
							},
						],
						messages: messages.map((message) => ({
							...message,
							content:
								typeof message.content === "string"
									? [
											{
												type: "text",
												text: message.content,
											},
										]
									: message.content,
						})),
						stream: true,
					})
					break
				}
			}
			for await (const chunk of stream) {
				switch (chunk.type) {
					case "message_start":
						const usage = chunk.message.usage
						yield {
							type: "usage",
							inputTokens: usage.input_tokens || 0,
							outputTokens: usage.output_tokens || 0,
							cacheWriteTokens: usage.cache_creation_input_tokens || undefined,
							cacheReadTokens: usage.cache_read_input_tokens || undefined,
						}
						break
					case "message_delta":
						yield {
							type: "usage",
							inputTokens: 0,
							outputTokens: chunk.usage.output_tokens || 0,
						}
						break
					case "message_stop":
						break
					case "content_block_start":
						switch (chunk.content_block.type) {
							case "thinking":
								yield {
									type: "reasoning",
									reasoning: chunk.content_block.thinking || "",
								}
								break
							case "redacted_thinking":
								// Handle redacted thinking blocks - we still mark it as reasoning
								// but note that the content is encrypted
								yield {
									type: "reasoning",
									reasoning: "[Redacted thinking block]",
								}
								break

							case "text":
								if (chunk.index > 0) {
									yield {
										type: "text",
										text: "\n",
									}
								}
								yield {
									type: "text",
									text: chunk.content_block.text,
								}
								break
						}
						break
					case "content_block_delta":
						switch (chunk.delta.type) {
							case "thinking_delta":
								yield {
									type: "reasoning",
									reasoning: chunk.delta.thinking,
								}
								break
							case "text_delta":
								yield {
									type: "text",
									text: chunk.delta.text,
								}
								break
						}
						break
					case "content_block_stop":
						break
				}
			}
		} else {
			// gemini
			const generativeModel = this.clientVertex.getGenerativeModel({
				model: this.getModel().id,
				systemInstruction: {
					role: "system",
					parts: [{ text: systemPrompt }],
				},
			})
			const request = {
				contents: [
					{
						role: "user",
						parts: messages.map((m) => {
							if (typeof m.content === "string") {
								return { text: m.content }
							} else if (Array.isArray(m.content)) {
								return {
									text: m.content
										.map((block) => {
											if (typeof block === "string") {
												return block
											} else if (block.type === "text") {
												return block.text
											} else {
												console.log("Unsupported block type", block)
												return ""
											}
										})
										.join(" "),
								}
							} else {
								return { text: "" }
							}
						}),
					},
				],
			}
			const streamingResult = await generativeModel.generateContentStream(request)
			for await (const chunk of streamingResult.stream) {
				// If usage data is available, yield it similarly:
				// yield { type: "usage", inputTokens: 0, outputTokens: 0 }
				// Otherwise, just yield text:
				const candidates = chunk.candidates || []
				for (const candidate of candidates) {
					for (const part of candidate.content?.parts || []) {
						if (part.text) {
							yield {
								type: "text",
								text: part.text,
							}
						}
					}
				}
			}
		}
	}

	getModel(): { id: VertexModelId; info: ModelInfo } {
		const modelId = this.options.apiModelId
		if (modelId && modelId in vertexModels) {
			const id = modelId as VertexModelId
			return { id, info: vertexModels[id] }
		}
		return {
			id: vertexDefaultModelId,
			info: vertexModels[vertexDefaultModelId],
		}
	}
}<|MERGE_RESOLUTION|>--- conflicted
+++ resolved
@@ -7,12 +7,7 @@
 import { VertexAI } from "@google-cloud/vertexai"
 
 
-<<<<<<< HEAD
-import { Message } from "ollama"
-import { logMessages } from "../../core/prompts/show_prompt"
-=======
-
->>>>>>> 07a56ccd
+
 
 // https://docs.anthropic.com/en/api/claude-on-vertex-ai
 export class VertexHandler implements ApiHandler {
@@ -35,21 +30,7 @@
 
 	@withRetry()
 	async *createMessage(systemPrompt: string, messages: Anthropic.Messages.MessageParam[]): ApiStream {
-<<<<<<< HEAD
-		// Convert messages to Ollama format for logging
-		const ollamaMessages: Message[] = [
-			{ role: "system", content: systemPrompt },
-			...messages.map(msg => ({
-				role: msg.role,
-				content: typeof msg.content === "string"
-					? msg.content
-					: msg.content.map(c => ('text' in c ? c.text : '')).filter(Boolean).join("\n")
-			}))
-		]
-		logMessages(ollamaMessages)
-=======
-
->>>>>>> 07a56ccd
+
 
 
 		const model = this.getModel()
