--- conflicted
+++ resolved
@@ -2976,11 +2976,7 @@
 						} satisfies ClineAskQuestion
 						try {
 							if (block.partial) {
-<<<<<<< HEAD
-								await this.ask("followup", removeClosingTag("question", question), block.partial).catch(() => { })
-=======
 								await this.ask("followup", JSON.stringify(sharedMessage), block.partial).catch(() => {})
->>>>>>> 46cfb3a2
 								break
 							} else {
 								if (!question) {
@@ -3036,13 +3032,7 @@
 						} satisfies ClinePlanModeResponse
 						try {
 							if (block.partial) {
-<<<<<<< HEAD
-								await this.ask("plan_mode_response", removeClosingTag("response", response), block.partial).catch(
-									() => { },
-								)
-=======
 								await this.ask("plan_mode_response", JSON.stringify(sharedMessage), block.partial).catch(() => {})
->>>>>>> 46cfb3a2
 								break
 							} else {
 								if (!response) {
