--- conflicted
+++ resolved
@@ -1762,15 +1762,6 @@
 					this.didAlreadyUseTool = true
 				}
 
-<<<<<<< HEAD
-				/**
-				 * 执行 ClineAsk 类型的请求（这里应该主要是工具调用请求 "tool"）
-				 * 如果用户拒绝了请求，则返回 false，否则返回 true。
-				 * @param type 要执行的 ClineAsk 类型
-				 * @param partialMessage 不完整的字符串消息
-				 * @returns 用户是否批准了 ClineAsk 类型的请求
-				 */
-=======
 				// The user can approve, reject, or provide feedback (rejection). However the user may also send a message along with an approval, in which case we add a separate user message with this feedback.
 				const pushAdditionalToolFeedback = (feedback?: string, images?: string[]) => {
 					if (!feedback && !images) {
@@ -1790,7 +1781,13 @@
 					}
 				}
 
->>>>>>> 4ec7978d
+				/**
+				 * 执行 ClineAsk 类型的请求（这里应该主要是工具调用请求 "tool"）
+				 * 如果用户拒绝了请求，则返回 false，否则返回 true。
+				 * @param type 要执行的 ClineAsk 类型
+				 * @param partialMessage 不完整的字符串消息
+				 * @returns 用户是否批准了 ClineAsk 类型的请求
+				 */
 				const askApproval = async (type: ClineAsk, partialMessage?: string) => {
 					const { response, text, images } = await this.ask(type, partialMessage, false)
 					if (response !== "yesButtonClicked") {
