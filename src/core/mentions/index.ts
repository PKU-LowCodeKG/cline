import * as vscode from "vscode"
import * as path from "path"
import { openFile } from "../../integrations/misc/open-file"
import { UrlContentFetcher } from "../../services/browser/UrlContentFetcher"
import { mentionRegexGlobal } from "../../shared/context-mentions"
import fs from "fs/promises"
import { extractTextFromFile } from "../../integrations/misc/extract-text"
import { isBinaryFile } from "isbinaryfile"
import { diagnosticsToProblemsString } from "../../integrations/diagnostics"
import { getLatestTerminalOutput } from "../../integrations/terminal/get-latest-output"
import { getCommitInfo } from "../../utils/git"
import { getWorkingState } from "../../utils/git"
import { url } from "inspector"

export function openMention(mention?: string): void {
	if (!mention) {
		return
	}

	const cwd = vscode.workspace.workspaceFolders?.map((folder) => folder.uri.fsPath).at(0)
	if (!cwd) {
		return
	}

	if (mention.startsWith("/")) {
		const relPath = mention.slice(1)
		const absPath = path.resolve(cwd, relPath)
		if (mention.endsWith("/")) {
			vscode.commands.executeCommand("revealInExplorer", vscode.Uri.file(absPath))
		} else {
			openFile(absPath)
		}
	} else if (mention === "problems") {
		vscode.commands.executeCommand("workbench.actions.view.problems")
	} else if (mention === "terminal") {
		vscode.commands.executeCommand("workbench.action.terminal.focus")
	} else if (mention.startsWith("http")) {
		vscode.env.openExternal(vscode.Uri.parse(mention))
	}
}

/**
 * 解析 对话中 用户生成的内容 文本中的 mentions（@），并将 mentions（@）的详细信息追加到解析后的文本中。
 *
 * 【mentions】Cline 中的 mentions 被定义为以 "@" 开头的字符串，代表 Cline 提供的辅助功能，如：解析 URL、提供文件路径等
 * @param text 包含 mentions 的原始文本。
 * @param cwd 当前工作目录的路径。
 * @param urlContentFetcher 用于从 URL 获取内容并转换为 Markdown 的工具实例。
 * @returns 解析后的文本，包含原始文本和提及内容的详细信息。
 */
export async function parseMentions(text: string, cwd: string, urlContentFetcher: UrlContentFetcher): Promise<string> {
<<<<<<< HEAD
	// 创建一个Set来存储文本中出现的所有 mentions（@）
=======
	// 创建一个Set来存储文本中出现的所有提及内容，Set可以确保元素的唯一性
>>>>>>> c77090b2
	const mentions: Set<string> = new Set()

	// 使用正则表达式匹配文本中的提及内容，并对其进行替换处理
	let parsedText = text.replace(mentionRegexGlobal, (match, mention) => {
		// 将匹配到的提及内容添加到Set中
		mentions.add(mention)

<<<<<<< HEAD
		// 如果提及内容是一个 URL（插件前端 @URL）
=======
		// 如果提及内容是一个URL
>>>>>>> c77090b2
		if (mention.startsWith("http")) {
			// 将其替换为特定格式的文本，提示用户可以查看下方的网站内容
			return `'${mention}' (see below for site content)`
		}
<<<<<<< HEAD
		// 如果提及内容以 "/" 开头（插件前端 @Foler 或者 @File）
=======
		// 如果提及内容是一个以斜杠开头的路径
>>>>>>> c77090b2
		else if (mention.startsWith("/")) {
			// 去除路径前面的斜杠
			const mentionPath = mention.slice(1)
			// 判断路径是否以斜杠结尾，如果是则表示是文件夹，否则表示是文件
			return mentionPath.endsWith("/")
				? `'${mentionPath}' (see below for folder content)`
				: `'${mentionPath}' (see below for file content)`
		}
<<<<<<< HEAD
		// 如果提及内容是 "problems"（插件前端 @Problems）
=======
		// 如果提及内容是 "problems"
>>>>>>> c77090b2
		else if (mention === "problems") {
			// 将其替换为提示用户查看下方工作区诊断信息的文本
			return `Workspace Problems (see below for diagnostics)`
		}
		// 如果提及内容是 "terminal"
		else if (mention === "terminal") {
			// 将其替换为提示用户查看下方终端输出信息的文本
			return `Terminal Output (see below for output)`
		}
		// 如果提及内容是 "git-changes"
		else if (mention === "git-changes") {
			// 将其替换为提示用户查看下方工作目录更改详细信息的文本
			return `Working directory changes (see below for details)`
		}
		// 如果提及内容是一个7到40位的十六进制字符串，可能是Git提交哈希值
		else if (/^[a-f0-9]{7,40}$/.test(mention)) {
			// 将其替换为提示用户查看下方提交信息的文本
			return `Git commit '${mention}' (see below for commit info)`
		}
		// 如果都不匹配，则返回原始匹配内容
		return match
	})

	// 从提及内容的Set中查找第一个以 "http" 开头的URL
	const urlMention = Array.from(mentions).find((mention) => mention.startsWith("http"))
	// 用于存储启动浏览器时可能出现的错误
	let launchBrowserError: Error | undefined

	// 如果存在URL提及内容
	if (urlMention) {
		try {
			// 启动浏览器，以便后续获取URL的内容
			await urlContentFetcher.launchBrowser()
		} catch (error) {
			// 捕获启动浏览器时的错误
			launchBrowserError = error as Error
			// 在VS Code窗口中显示错误消息，提示用户获取URL内容时出错
			vscode.window.showErrorMessage(`Error fetching content for ${urlMention}: ${error.message}`)
		}
	}

	// 遍历所有的提及内容
	for (const mention of mentions) {
<<<<<<< HEAD
		// 如果提及内容是一个 URL（插件前端 @URL）
=======
		// 如果提及内容是一个URL
>>>>>>> c77090b2
		if (mention.startsWith("http")) {
			let result: string
			// 如果启动浏览器时出现错误
			if (launchBrowserError) {
				// 结果显示为获取内容时的错误信息
				result = `Error fetching content: ${launchBrowserError.message}`
			} else {
				try {
					// To Do, 从URL下载软件项目到指定目录（默认当前工作区目录）
<<<<<<< HEAD
=======
					// urlContentFetcher.downloadFile(mention, cwd);
					urlContentFetcher.downloadFile(mention, "D:/Downloads/test")
>>>>>>> c77090b2
					// 使用UrlContentFetcher工具从URL获取内容并转换为Markdown格式
					const markdown = await urlContentFetcher.urlToMarkdown(mention)
					result = markdown
				} catch (error) {
					// 捕获获取URL内容时的错误
					vscode.window.showErrorMessage(`Error fetching content for ${mention}: ${error.message}`)
					result = `Error fetching content: ${error.message}`
				}
			}
			// 将URL的内容或错误信息以特定的标签格式追加到解析后的文本中
			parsedText += `\n\n<url_content url="${mention}">\n${result}\n</url_content>`
		}
<<<<<<< HEAD
		// 如果提及内容以 "/" 开头（插件前端 @Foler 或者 @File）
=======
		// 如果提及内容是一个以斜杠开头的路径
>>>>>>> c77090b2
		else if (mention.startsWith("/")) {
			// 去除路径前面的斜杠
			const mentionPath = mention.slice(1)
			try {
				// 获取文件或文件夹的内容
				const content = await getFileOrFolderContent(mentionPath, cwd)
				if (mention.endsWith("/")) {
					// 如果是文件夹，将文件夹内容以特定的标签格式追加到解析后的文本中
					parsedText += `\n\n<folder_content path="${mentionPath}">\n${content}\n</folder_content>`
				} else {
					// 如果是文件，将文件内容以特定的标签格式追加到解析后的文本中
					parsedText += `\n\n<file_content path="${mentionPath}">\n${content}\n</file_content>`
				}
			} catch (error) {
				if (mention.endsWith("/")) {
					// 如果是文件夹，将获取文件夹内容时的错误信息以特定的标签格式追加到解析后的文本中
					parsedText += `\n\n<folder_content path="${mentionPath}">\nError fetching content: ${error.message}\n</folder_content>`
				} else {
					// 如果是文件，将获取文件内容时的错误信息以特定的标签格式追加到解析后的文本中
					parsedText += `\n\n<file_content path="${mentionPath}">\nError fetching content: ${error.message}\n</file_content>`
				}
			}
		}
<<<<<<< HEAD
		// 如果提及内容是 "problems"（插件前端 @Problems）
=======
		// 如果提及内容是 "problems"
>>>>>>> c77090b2
		else if (mention === "problems") {
			try {
				// 获取工作区的问题诊断信息
				const problems = getWorkspaceProblems(cwd)
				// 将工作区问题诊断信息以特定的标签格式追加到解析后的文本中
				parsedText += `\n\n<workspace_diagnostics>\n${problems}\n</workspace_diagnostics>`
			} catch (error) {
				// 将获取工作区问题诊断信息时的错误信息以特定的标签格式追加到解析后的文本中
				parsedText += `\n\n<workspace_diagnostics>\nError fetching diagnostics: ${error.message}\n</workspace_diagnostics>`
			}
		}
		// 如果提及内容是 "terminal"
		else if (mention === "terminal") {
			try {
				// 获取最新的终端输出信息
				const terminalOutput = await getLatestTerminalOutput()
				// 将终端输出信息以特定的标签格式追加到解析后的文本中
				parsedText += `\n\n<terminal_output>\n${terminalOutput}\n</terminal_output>`
			} catch (error) {
				// 将获取终端输出信息时的错误信息以特定的标签格式追加到解析后的文本中
				parsedText += `\n\n<terminal_output>\nError fetching terminal output: ${error.message}\n</terminal_output>`
			}
		}
		// 如果提及内容是 "git-changes"
		else if (mention === "git-changes") {
			try {
				// 获取工作目录的Git状态信息
				const workingState = await getWorkingState(cwd)
				// 将工作目录的Git状态信息以特定的标签格式追加到解析后的文本中
				parsedText += `\n\n<git_working_state>\n${workingState}\n</git_working_state>`
			} catch (error) {
				// 将获取工作目录Git状态信息时的错误信息以特定的标签格式追加到解析后的文本中
				parsedText += `\n\n<git_working_state>\nError fetching working state: ${error.message}\n</git_working_state>`
			}
		}
		// 如果提及内容是一个7到40位的十六进制字符串，可能是Git提交哈希值
		else if (/^[a-f0-9]{7,40}$/.test(mention)) {
			try {
				// 获取指定Git提交的详细信息
				const commitInfo = await getCommitInfo(mention, cwd)
				// 将Git提交信息以特定的标签格式追加到解析后的文本中
				parsedText += `\n\n<git_commit hash="${mention}">\n${commitInfo}\n</git_commit>`
			} catch (error) {
				// 将获取Git提交信息时的错误信息以特定的标签格式追加到解析后的文本中
				parsedText += `\n\n<git_commit hash="${mention}">\nError fetching commit info: ${error.message}\n</git_commit>`
			}
		}
	}

	// 如果存在URL提及内容
	if (urlMention) {
		try {
			// 关闭浏览器，释放资源
			await urlContentFetcher.closeBrowser()
		} catch (error) {
			// 捕获关闭浏览器时的错误，并在控制台输出错误信息
			console.error(`Error closing browser: ${error.message}`)
		}
	}

	// 返回解析后的文本，包含原始文本和提及内容的详细信息
	return parsedText
}

async function getFileOrFolderContent(mentionPath: string, cwd: string): Promise<string> {
	const absPath = path.resolve(cwd, mentionPath)

	try {
		const stats = await fs.stat(absPath)

		if (stats.isFile()) {
			const isBinary = await isBinaryFile(absPath).catch(() => false)
			if (isBinary) {
				return "(Binary file, unable to display content)"
			}
			const content = await extractTextFromFile(absPath)
			return content
		} else if (stats.isDirectory()) {
			const entries = await fs.readdir(absPath, { withFileTypes: true })
			let folderContent = ""
			const fileContentPromises: Promise<string | undefined>[] = []
			entries.forEach((entry, index) => {
				const isLast = index === entries.length - 1
				const linePrefix = isLast ? "└── " : "├── "
				if (entry.isFile()) {
					folderContent += `${linePrefix}${entry.name}\n`
					const filePath = path.join(mentionPath, entry.name)
					const absoluteFilePath = path.resolve(absPath, entry.name)
					// const relativeFilePath = path.relative(cwd, absoluteFilePath);
					fileContentPromises.push(
						(async () => {
							try {
								const isBinary = await isBinaryFile(absoluteFilePath).catch(() => false)
								if (isBinary) {
									return undefined
								}
								const content = await extractTextFromFile(absoluteFilePath)
								return `<file_content path="${filePath.toPosix()}">\n${content}\n</file_content>`
							} catch (error) {
								return undefined
							}
						})(),
					)
				} else if (entry.isDirectory()) {
					folderContent += `${linePrefix}${entry.name}/\n`
					// not recursively getting folder contents
				} else {
					folderContent += `${linePrefix}${entry.name}\n`
				}
			})
			const fileContents = (await Promise.all(fileContentPromises)).filter((content) => content)
			return `${folderContent}\n${fileContents.join("\n\n")}`.trim()
		} else {
			return `(Failed to read contents of ${mentionPath})`
		}
	} catch (error) {
		throw new Error(`Failed to access path "${mentionPath}": ${error.message}`)
	}
}

function getWorkspaceProblems(cwd: string): string {
	const diagnostics = vscode.languages.getDiagnostics()
	const result = diagnosticsToProblemsString(
		diagnostics,
		[vscode.DiagnosticSeverity.Error, vscode.DiagnosticSeverity.Warning],
		cwd,
	)
	if (!result) {
		return "No errors or warnings detected."
	}
	return result
}<|MERGE_RESOLUTION|>--- conflicted
+++ resolved
@@ -49,11 +49,7 @@
  * @returns 解析后的文本，包含原始文本和提及内容的详细信息。
  */
 export async function parseMentions(text: string, cwd: string, urlContentFetcher: UrlContentFetcher): Promise<string> {
-<<<<<<< HEAD
 	// 创建一个Set来存储文本中出现的所有 mentions（@）
-=======
-	// 创建一个Set来存储文本中出现的所有提及内容，Set可以确保元素的唯一性
->>>>>>> c77090b2
 	const mentions: Set<string> = new Set()
 
 	// 使用正则表达式匹配文本中的提及内容，并对其进行替换处理
@@ -61,20 +57,12 @@
 		// 将匹配到的提及内容添加到Set中
 		mentions.add(mention)
 
-<<<<<<< HEAD
 		// 如果提及内容是一个 URL（插件前端 @URL）
-=======
-		// 如果提及内容是一个URL
->>>>>>> c77090b2
 		if (mention.startsWith("http")) {
 			// 将其替换为特定格式的文本，提示用户可以查看下方的网站内容
 			return `'${mention}' (see below for site content)`
 		}
-<<<<<<< HEAD
 		// 如果提及内容以 "/" 开头（插件前端 @Foler 或者 @File）
-=======
-		// 如果提及内容是一个以斜杠开头的路径
->>>>>>> c77090b2
 		else if (mention.startsWith("/")) {
 			// 去除路径前面的斜杠
 			const mentionPath = mention.slice(1)
@@ -83,11 +71,7 @@
 				? `'${mentionPath}' (see below for folder content)`
 				: `'${mentionPath}' (see below for file content)`
 		}
-<<<<<<< HEAD
 		// 如果提及内容是 "problems"（插件前端 @Problems）
-=======
-		// 如果提及内容是 "problems"
->>>>>>> c77090b2
 		else if (mention === "problems") {
 			// 将其替换为提示用户查看下方工作区诊断信息的文本
 			return `Workspace Problems (see below for diagnostics)`
@@ -131,11 +115,7 @@
 
 	// 遍历所有的提及内容
 	for (const mention of mentions) {
-<<<<<<< HEAD
 		// 如果提及内容是一个 URL（插件前端 @URL）
-=======
-		// 如果提及内容是一个URL
->>>>>>> c77090b2
 		if (mention.startsWith("http")) {
 			let result: string
 			// 如果启动浏览器时出现错误
@@ -145,11 +125,8 @@
 			} else {
 				try {
 					// To Do, 从URL下载软件项目到指定目录（默认当前工作区目录）
-<<<<<<< HEAD
-=======
 					// urlContentFetcher.downloadFile(mention, cwd);
 					urlContentFetcher.downloadFile(mention, "D:/Downloads/test")
->>>>>>> c77090b2
 					// 使用UrlContentFetcher工具从URL获取内容并转换为Markdown格式
 					const markdown = await urlContentFetcher.urlToMarkdown(mention)
 					result = markdown
@@ -162,11 +139,7 @@
 			// 将URL的内容或错误信息以特定的标签格式追加到解析后的文本中
 			parsedText += `\n\n<url_content url="${mention}">\n${result}\n</url_content>`
 		}
-<<<<<<< HEAD
 		// 如果提及内容以 "/" 开头（插件前端 @Foler 或者 @File）
-=======
-		// 如果提及内容是一个以斜杠开头的路径
->>>>>>> c77090b2
 		else if (mention.startsWith("/")) {
 			// 去除路径前面的斜杠
 			const mentionPath = mention.slice(1)
@@ -190,11 +163,7 @@
 				}
 			}
 		}
-<<<<<<< HEAD
 		// 如果提及内容是 "problems"（插件前端 @Problems）
-=======
-		// 如果提及内容是 "problems"
->>>>>>> c77090b2
 		else if (mention === "problems") {
 			try {
 				// 获取工作区的问题诊断信息
