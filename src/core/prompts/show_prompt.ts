--- conflicted
+++ resolved
@@ -240,17 +240,6 @@
  * @param outputBuffer
  */
 export function logOutput(outputBuffer: string = "") {
-<<<<<<< HEAD
-	// Read existing content
-	const existingContent = fs.readFileSync(currentLogFile, "utf8")
-
-	// Replace entire navigation content and add output section
-	const updatedContent = existingContent
-		.replace(`</ul>`, `\n<li class="sub-nav"><a href="#output-${interactionCount}">Output</a></li></ul>`)
-		.replace(
-			"</body>",
-			`
-=======
     // Read existing content
     const existingContent = fs.readFileSync(currentLogFile, 'utf8')
     
@@ -263,7 +252,6 @@
         .replace(
             /<\/body>(?!.*<\/body>)/,  // Matches last </body>
             `
->>>>>>> 16dd5918
             <div>
                 <h2 id="output-${interactionCount}">Output</h2>
                 <pre><code>${outputBuffer}</code></pre>
