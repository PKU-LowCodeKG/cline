import * as path from "path"
import * as vscode from "vscode"
import fs from "fs/promises"
import { Anthropic } from "@anthropic-ai/sdk"
import { fileExistsAtPath } from "../../utils/fs"
import { ClineMessage } from "../../shared/ExtensionMessage"

<<<<<<< HEAD
/**
 * Cline 的全局文件名
 * 1. 在 Windows 上，`context.globalStorageUri.fsPath` 为：
 * `C:\Users\<你的用户名>\AppData\Roaming\Code\User\globalStorage\<发布者名称>.<扩展名>`
 * 2. 在 Linux 上，`context.globalStorageUri.fsPath` 为：
 * `/home/<你的用户名>/.config/Code/User/globalStorage/<发布者名称>.<扩展名>`
 *
 * Cline 的<发布者名称>.<扩展名> 为 saoudrizwan.claude-dev
 */
=======
export interface FileMetadataEntry {
	path: string
	record_state: "active" | "stale"
	record_source: "read_tool" | "user_edited" | "cline_edited" | "file_mentioned"
	cline_read_date: number | null
	cline_edit_date: number | null
	user_edit_date?: number | null
}

export interface TaskMetadata {
	files_in_context: FileMetadataEntry[]
}
>>>>>>> c6c55e54

export const GlobalFileNames = {
	/** 存放 LLM API 对话历史记录（均以 Anthropic API 形式存放） */
	apiConversationHistory: "api_conversation_history.json",
	/** 存放 Cline Message，用于插件 webview UI 显示 */
	uiMessages: "ui_messages.json",
	/** 存放 openrouter 的 LLM API 信息 */
	openRouterModels: "openrouter_models.json",
	/** 存放 Cline 的 MCP 设置文件 */
	mcpSettings: "cline_mcp_settings.json",
	clineRules: ".clinerules",
	taskMetadata: "task_metadata.json",
}

export async function ensureTaskDirectoryExists(context: vscode.ExtensionContext, taskId: string): Promise<string> {
	const globalStoragePath = context.globalStorageUri.fsPath
	const taskDir = path.join(globalStoragePath, "tasks", taskId)
	await fs.mkdir(taskDir, { recursive: true })
	return taskDir
}

// #region 当前任务的 LLM API 对话历史。
// 【LLM API 对话历史】
// 1. Cline LLM API 对话历史 均以 Anthropic.MessageParam[] 形式记录
// 2. 根据 `attemptApiRequest` 函数，Cline 和 LLM 交互时，将 LLM API 对话历史 发送给 ApiHandler 接口的 `createMessage` 方法
// 3. ApiHandler 接口由各种 LLM 实现，在 `createMessage` 方法中，将 Anthropic.MessageParam[] 形式转为符合自己的格式
//    - 其中 ConvertToO1Messages 和 ConvertToOpenAiMessages 转换方法比较常用
//    - 此外，只实现了 Gemini O1 openai 格式同 anthropic.message 相互转换的方法，但是在实际代码中并未调用这几个方法
// 4. 对于 LLM response，根据 `attemptApiRequest` 函数，Cline 会将 LLM response 转为 Anthropic.MessageParam[] 形式，存入 LLM API 对话历史（ApiConversationHistory 的维护）

/** 从 api_conversation_history.json 读取当前任务的 LLM API 对话历史数组 */
export async function getSavedApiConversationHistory(
	context: vscode.ExtensionContext,
	taskId: string,
): Promise<Anthropic.MessageParam[]> {
	const filePath = path.join(await ensureTaskDirectoryExists(context, taskId), GlobalFileNames.apiConversationHistory)
	const fileExists = await fileExistsAtPath(filePath)
	if (fileExists) {
		return JSON.parse(await fs.readFile(filePath, "utf8"))
	}
	return []
}

/** 保存当前任务的 API 对话历史到 api_conversation_history.json 文件 */
export async function saveApiConversationHistory(
	context: vscode.ExtensionContext,
	taskId: string,
	apiConversationHistory: Anthropic.MessageParam[],
) {
	try {
		const filePath = path.join(await ensureTaskDirectoryExists(context, taskId), GlobalFileNames.apiConversationHistory)
		await fs.writeFile(filePath, JSON.stringify(apiConversationHistory))
	} catch (error) {
		// in the off chance this fails, we don't want to stop the task
		console.error("Failed to save API conversation history:", error)
	}
}
// #endregion



// #region Cline Message 消息数组的维护（用于 webview 呈现），会影响到任务历史 HistoryItem

/** 读取 uiMessages 文件中记录的 Cline Message 数组，只在 `resumeTaskFromHistory()` 中使用  */
export async function getSavedClineMessages(context: vscode.ExtensionContext, taskId: string): Promise<ClineMessage[]> {
	const filePath = path.join(await ensureTaskDirectoryExists(context, taskId), GlobalFileNames.uiMessages)
	if (await fileExistsAtPath(filePath)) {
		return JSON.parse(await fs.readFile(filePath, "utf8"))
	} else {
		// check old location
		const oldPath = path.join(await ensureTaskDirectoryExists(context, taskId), "claude_messages.json")
		if (await fileExistsAtPath(oldPath)) {
			const data = JSON.parse(await fs.readFile(oldPath, "utf8"))
			await fs.unlink(oldPath) // remove old file
			return data
		}
	}
	return []
}

/**
 * 将参数中的 Cline Message 数组保存到 uiMessages 文件中
 */
export async function saveClineMessages(context: vscode.ExtensionContext, taskId: string, uiMessages: ClineMessage[]) {
	try {
		const taskDir = await ensureTaskDirectoryExists(context, taskId)
		const filePath = path.join(taskDir, GlobalFileNames.uiMessages)
		await fs.writeFile(filePath, JSON.stringify(uiMessages))
	} catch (error) {
		console.error("Failed to save ui messages:", error)
	}
}
<<<<<<< HEAD
// #endregion
=======

export async function getTaskMetadata(context: vscode.ExtensionContext, taskId: string): Promise<TaskMetadata> {
	const filePath = path.join(await ensureTaskDirectoryExists(context, taskId), GlobalFileNames.taskMetadata)
	try {
		if (await fileExistsAtPath(filePath)) {
			return JSON.parse(await fs.readFile(filePath, "utf8"))
		}
	} catch (error) {
		console.error("Failed to read task metadata:", error)
	}
	return { files_in_context: [] }
}

export async function saveTaskMetadata(context: vscode.ExtensionContext, taskId: string, metadata: TaskMetadata) {
	try {
		const taskDir = await ensureTaskDirectoryExists(context, taskId)
		const filePath = path.join(taskDir, GlobalFileNames.taskMetadata)
		await fs.writeFile(filePath, JSON.stringify(metadata, null, 2))
	} catch (error) {
		console.error("Failed to save task metadata:", error)
	}
}
>>>>>>> c6c55e54
<|MERGE_RESOLUTION|>--- conflicted
+++ resolved
@@ -5,17 +5,6 @@
 import { fileExistsAtPath } from "../../utils/fs"
 import { ClineMessage } from "../../shared/ExtensionMessage"
 
-<<<<<<< HEAD
-/**
- * Cline 的全局文件名
- * 1. 在 Windows 上，`context.globalStorageUri.fsPath` 为：
- * `C:\Users\<你的用户名>\AppData\Roaming\Code\User\globalStorage\<发布者名称>.<扩展名>`
- * 2. 在 Linux 上，`context.globalStorageUri.fsPath` 为：
- * `/home/<你的用户名>/.config/Code/User/globalStorage/<发布者名称>.<扩展名>`
- *
- * Cline 的<发布者名称>.<扩展名> 为 saoudrizwan.claude-dev
- */
-=======
 export interface FileMetadataEntry {
 	path: string
 	record_state: "active" | "stale"
@@ -28,8 +17,16 @@
 export interface TaskMetadata {
 	files_in_context: FileMetadataEntry[]
 }
->>>>>>> c6c55e54
 
+/**
+ * Cline 的全局文件名
+ * 1. 在 Windows 上，`context.globalStorageUri.fsPath` 为：
+ * `C:\Users\<你的用户名>\AppData\Roaming\Code\User\globalStorage\<发布者名称>.<扩展名>`
+ * 2. 在 Linux 上，`context.globalStorageUri.fsPath` 为：
+ * `/home/<你的用户名>/.config/Code/User/globalStorage/<发布者名称>.<扩展名>`
+ *
+ * Cline 的<发布者名称>.<扩展名> 为 saoudrizwan.claude-dev
+ */
 export const GlobalFileNames = {
 	/** 存放 LLM API 对话历史记录（均以 Anthropic API 形式存放） */
 	apiConversationHistory: "api_conversation_history.json",
@@ -121,9 +118,8 @@
 		console.error("Failed to save ui messages:", error)
 	}
 }
-<<<<<<< HEAD
 // #endregion
-=======
+
 
 export async function getTaskMetadata(context: vscode.ExtensionContext, taskId: string): Promise<TaskMetadata> {
 	const filePath = path.join(await ensureTaskDirectoryExists(context, taskId), GlobalFileNames.taskMetadata)
@@ -145,5 +141,4 @@
 	} catch (error) {
 		console.error("Failed to save task metadata:", error)
 	}
-}
->>>>>>> c6c55e54
+}