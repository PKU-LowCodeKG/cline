--- conflicted
+++ resolved
@@ -249,11 +249,7 @@
 	}
 
 	// Storing task to disk for history
-<<<<<<< HEAD
-
 	/** 将一条消息存入 API 对话历史数组，并保存到 api_conversation_history.json 文件 */
-=======
->>>>>>> c6c55e54
 	private async addToApiConversationHistory(message: Anthropic.MessageParam) {
 		this.apiConversationHistory.push(message)
 		await saveApiConversationHistory(this.getContext(), this.taskId, this.apiConversationHistory)
@@ -1332,14 +1328,9 @@
 		}
 	}
 
-<<<<<<< HEAD
-	/** 根据 用户自动批准 Cline 使用工具的 权限设置，将工具调用分为 5 种权限，并给出是否允许 */
-	shouldAutoApproveTool(toolName: ToolUseName): boolean {
-=======
 	// Check if the tool should be auto-approved based on the settings
 	// Returns bool for most tools, tuple for execute_command (and future nested auto appoved settings)
 	shouldAutoApproveTool(toolName: ToolUseName): boolean | [boolean, boolean] {
->>>>>>> c6c55e54
 		if (this.autoApprovalSettings.enabled) {
 			switch (toolName) {
 				case "read_file":
@@ -3077,9 +3068,6 @@
 							break
 						}
 					}
-<<<<<<< HEAD
-					// 【核心交互】如果没有其他工具可以执行，那么正常来说，就会执行这个工具
-=======
 					case "load_mcp_documentation": {
 						try {
 							if (block.partial) {
@@ -3102,7 +3090,8 @@
 							break
 						}
 					}
->>>>>>> c6c55e54
+
+					// 【核心交互】如果没有其他工具可以执行，那么正常来说，就会执行这个工具
 					case "attempt_completion": {
 						/*
 						this.consecutiveMistakeCount = 0
@@ -3754,15 +3743,13 @@
 								cwd,
 								this.urlContentFetcher,
 								this.fileContextTracker,
+								// NOTE: 这里修改了 parseMentions 的参数，增加了 Cline 实例
+								this
 							)
 
 							return {
 								...block,
-<<<<<<< HEAD
-								text: await parseMentions(block.text, cwd, this.urlContentFetcher, this),
-=======
 								text: parsedText,
->>>>>>> c6c55e54
 							}
 						}
 					}
