--- conflicted
+++ resolved
@@ -120,7 +120,6 @@
 	| "thinkingBudgetTokens"
 	| "planActSeparateModelsSetting"
 
-<<<<<<< HEAD
 
 
 /**
@@ -154,8 +153,6 @@
  *
  * ClineProvider 实例用两种方式创建一个 Cline 实例作为其私有属性，用于处理用户的任务请求（新建任务/继续旧任务）。
  */
-=======
->>>>>>> 29215b93
 export class ClineProvider implements vscode.WebviewViewProvider {
 	/** 标识视图和面板 */
 	public static readonly sideBarId = "claude-dev.SidebarProvider" // used in package.json as the view's id. This value cannot be changed due to how vscode caches views based on their id, and updating the id would break existing instances of the extension.
