--- conflicted
+++ resolved
@@ -117,28 +117,6 @@
 	| "thinkingBudgetTokens"
 	| "planActSeparateModelsSetting"
 
-<<<<<<< HEAD
-/**
- * Cline 的全局文件名
- * 1. 在 Windows 上，`context.globalStorageUri.fsPath` 为：
- * `C:\Users\<你的用户名>\AppData\Roaming\Code\User\globalStorage\<发布者名称>.<扩展名>`
- * 2. 在 Linux 上，`context.globalStorageUri.fsPath` 为：
- * `/home/<你的用户名>/.config/Code/User/globalStorage/<发布者名称>.<扩展名>`
- *
- * Cline 的<发布者名称>.<扩展名> 为 saoudrizwan.claude-dev
- */
-export const GlobalFileNames = {
-	/** 存放 LLM API 对话历史记录（均以 Anthropic API 形式存放） */
-	apiConversationHistory: "api_conversation_history.json",
-	/** 存放 Cline Message，用于插件 webview UI 显示 */
-	uiMessages: "ui_messages.json",
-	/** 存放 openrouter 的 LLM API 信息 */
-	openRouterModels: "openrouter_models.json",
-	/** 存放 Cline 的 MCP 设置文件 */
-	mcpSettings: "cline_mcp_settings.json",
-	clineRules: ".clinerules",
-}
-
 /**
  * ClineProvider 实现了 vscode.WebviewViewProvider 接口，是 Cline 前后端服务的桥梁：
  * 1. 创建插件的 Webview 视图。
@@ -149,8 +127,6 @@
  *
  * ClineProvider 实例用两种方式创建一个 Cline 实例作为其私有属性，用于处理用户的任务请求（新建任务/继续旧任务）。
  */
-=======
->>>>>>> f601ae58
 export class ClineProvider implements vscode.WebviewViewProvider {
 	/** 标识视图和面板 */
 	public static readonly sideBarId = "claude-dev.SidebarProvider" // used in package.json as the view's id. This value cannot be changed due to how vscode caches views based on their id, and updating the id would break existing instances of the extension.
