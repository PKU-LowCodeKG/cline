--- conflicted
+++ resolved
@@ -669,120 +669,11 @@
 						await this.initClineWithTask(message.text, message.images)
 						break
 					case "apiConfiguration":
-						// 更新 API 配置
 						if (message.apiConfiguration) {
-<<<<<<< HEAD
-							const {
-								apiProvider,
-								apiModelId,
-								apiKey,
-								openRouterApiKey,
-								awsAccessKey,
-								awsSecretKey,
-								awsSessionToken,
-								awsRegion,
-								awsUseCrossRegionInference,
-								awsBedrockUsePromptCache,
-								awsProfile,
-								awsUseProfile,
-								vertexProjectId,
-								vertexRegion,
-								openAiBaseUrl,
-								openAiApiKey,
-								openAiModelId,
-								openAiModelInfo,
-								ollamaModelId,
-								ollamaBaseUrl,
-								ollamaApiOptionsCtxNum,
-								lmStudioModelId,
-								lmStudioBaseUrl,
-								anthropicBaseUrl,
-								geminiApiKey,
-								openAiNativeApiKey,
-								deepSeekApiKey,
-								requestyApiKey,
-								requestyModelId,
-								togetherApiKey,
-								togetherModelId,
-								qwenApiKey,
-								mistralApiKey,
-								azureApiVersion,
-								openRouterModelId,
-								openRouterModelInfo,
-								vsCodeLmModelSelector,
-								liteLlmBaseUrl,
-								liteLlmModelId,
-								liteLlmApiKey,
-								qwenApiLine,
-								asksageApiKey,
-								asksageApiUrl,
-								xaiApiKey,
-								thinkingBudgetTokens,
-								clineApiKey,
-							} = message.apiConfiguration
-							// 更新全局状态和密钥
-							await this.updateGlobalState("apiProvider", apiProvider)
-							await this.updateGlobalState("apiModelId", apiModelId)
-							await this.storeSecret("apiKey", apiKey)
-							await this.storeSecret("openRouterApiKey", openRouterApiKey)
-							await this.storeSecret("awsAccessKey", awsAccessKey)
-							await this.storeSecret("awsSecretKey", awsSecretKey)
-							await this.storeSecret("awsSessionToken", awsSessionToken)
-							await this.updateGlobalState("awsRegion", awsRegion)
-							await this.updateGlobalState("awsUseCrossRegionInference", awsUseCrossRegionInference)
-							await this.updateGlobalState("awsBedrockUsePromptCache", awsBedrockUsePromptCache)
-							await this.updateGlobalState("awsProfile", awsProfile)
-							await this.updateGlobalState("awsUseProfile", awsUseProfile)
-							await this.updateGlobalState("vertexProjectId", vertexProjectId)
-							await this.updateGlobalState("vertexRegion", vertexRegion)
-							await this.updateGlobalState("openAiBaseUrl", openAiBaseUrl)
-							await this.storeSecret("openAiApiKey", openAiApiKey)
-							await this.updateGlobalState("openAiModelId", openAiModelId)
-							await this.updateGlobalState("openAiModelInfo", openAiModelInfo)
-							await this.updateGlobalState("ollamaModelId", ollamaModelId)
-							await this.updateGlobalState("ollamaBaseUrl", ollamaBaseUrl)
-							await this.updateGlobalState("ollamaApiOptionsCtxNum", ollamaApiOptionsCtxNum)
-							await this.updateGlobalState("lmStudioModelId", lmStudioModelId)
-							await this.updateGlobalState("lmStudioBaseUrl", lmStudioBaseUrl)
-							await this.updateGlobalState("anthropicBaseUrl", anthropicBaseUrl)
-							await this.storeSecret("geminiApiKey", geminiApiKey)
-							await this.storeSecret("openAiNativeApiKey", openAiNativeApiKey)
-							await this.storeSecret("deepSeekApiKey", deepSeekApiKey)
-							await this.storeSecret("requestyApiKey", requestyApiKey)
-							await this.storeSecret("togetherApiKey", togetherApiKey)
-							await this.storeSecret("qwenApiKey", qwenApiKey)
-							await this.storeSecret("mistralApiKey", mistralApiKey)
-							await this.storeSecret("liteLlmApiKey", liteLlmApiKey)
-							await this.storeSecret("xaiApiKey", xaiApiKey)
-							await this.updateGlobalState("azureApiVersion", azureApiVersion)
-							await this.updateGlobalState("openRouterModelId", openRouterModelId)
-							await this.updateGlobalState("openRouterModelInfo", openRouterModelInfo)
-							await this.updateGlobalState("vsCodeLmModelSelector", vsCodeLmModelSelector)
-							await this.updateGlobalState("liteLlmBaseUrl", liteLlmBaseUrl)
-							await this.updateGlobalState("liteLlmModelId", liteLlmModelId)
-							await this.updateGlobalState("qwenApiLine", qwenApiLine)
-							await this.updateGlobalState("requestyModelId", requestyModelId)
-							await this.updateGlobalState("togetherModelId", togetherModelId)
-							await this.storeSecret("asksageApiKey", asksageApiKey)
-							await this.updateGlobalState("asksageApiUrl", asksageApiUrl)
-							await this.updateGlobalState("thinkingBudgetTokens", thinkingBudgetTokens)
-							await this.storeSecret("clineApiKey", clineApiKey)
-							if (this.cline) {
-								this.cline.api = buildApiHandler(message.apiConfiguration)
-							}
-						}
-						await this.postStateToWebview()
-						break
-					case "customInstructions":
-						// 更新自定义指令
-						await this.updateCustomInstructions(message.text)
-						break
-=======
 							await this.updateApiConfiguration(message.apiConfiguration)
 						}
 						await this.postStateToWebview()
 						break
->>>>>>> a0c08fd0
 					case "autoApprovalSettings":
 						// 更新自动批准设置
 						if (message.autoApprovalSettings) {
@@ -2118,15 +2009,6 @@
 		await downloadTask(historyItem.ts, apiConversationHistory)
 	}
 
-<<<<<<< HEAD
-
-	/**
-	 * 根据任务ID删除任务及其相关文件。
-	 * 在 setWebviewMessageToWebview 中调用
-	 * @param id - 要删除的任务的唯一标识符。
-	 * @returns Promise<void> - 该函数不返回任何值，但会异步执行删除操作。
-	 */
-=======
 	async deleteAllTaskHistory() {
 		await this.clearTask()
 		await this.updateGlobalState("taskHistory", undefined)
@@ -2149,7 +2031,6 @@
 		// await this.postStateToWebview()
 	}
 
->>>>>>> a0c08fd0
 	async deleteTaskWithId(id: string) {
 		console.info("deleteTaskWithId: ", id)
 
@@ -2193,12 +2074,6 @@
 	}
 
 
-	/**
-	 * 从全局状态中删除指定ID的任务。
-	 * 该函数会从任务历史中移除该任务，并通知WebView状态已更新。 仅从全局状态中删除任务，不涉及文件系统的操作
-	 * @param {string} id - 要删除的任务的唯一标识符。
-	 * @returns {Promise<void>} - 当任务成功删除且WebView已通知时，返回一个Promise。
-	 */
 	async deleteTaskFromState(id: string) {
 		// Remove the task from history
 		// 从全局状态中获取当前任务历史，如果不存在则初始化为空数组。
