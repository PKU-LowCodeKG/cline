/**
 * Cline 的全局文件名
 * 1. 在 Windows 上，`context.globalStorageUri.fsPath` 为：
 * `C:\Users\<你的用户名>\AppData\Roaming\Code\User\globalStorage\<发布者名称>.<扩展名>`
 * 2. 在 Linux 上，`context.globalStorageUri.fsPath` 为：
 * `/home/<你的用户名>/.config/Code/User/globalStorage/<发布者名称>.<扩展名>`
 *
 * Cline 的<发布者名称>.<扩展名> 为 saoudrizwan.claude-dev
 */
<<<<<<< HEAD
=======

// NOTE: These are here temporarily until we find a better home for them
>>>>>>> 7045bd9d
export const GlobalFileNames = {
	/** 存放 LLM API 对话历史记录（均以 Anthropic API 形式存放） */
	apiConversationHistory: "api_conversation_history.json",
	/** 存放 Cline Message，用于插件 webview UI 显示 */
	uiMessages: "ui_messages.json",
	/** 存放 openrouter 的 LLM API 信息 */
	openRouterModels: "openrouter_models.json",
	/** 存放 Cline 的 MCP 设置文件 */
	mcpSettings: "cline_mcp_settings.json",
	clineRules: ".clinerules",
}<|MERGE_RESOLUTION|>--- conflicted
+++ resolved
@@ -7,11 +7,8 @@
  *
  * Cline 的<发布者名称>.<扩展名> 为 saoudrizwan.claude-dev
  */
-<<<<<<< HEAD
-=======
 
 // NOTE: These are here temporarily until we find a better home for them
->>>>>>> 7045bd9d
 export const GlobalFileNames = {
 	/** 存放 LLM API 对话历史记录（均以 Anthropic API 形式存放） */
 	apiConversationHistory: "api_conversation_history.json",
