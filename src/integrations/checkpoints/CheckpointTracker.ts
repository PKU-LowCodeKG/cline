import fs from "fs/promises"
import * as path from "path"
<<<<<<< HEAD
// simpleGit 是一个轻量化的在 node.js 中使用 git 接口的库
import simpleGit, { SimpleGit } from "simple-git"
=======
import simpleGit from "simple-git"
>>>>>>> 144f9556
import * as vscode from "vscode"
import { HistoryItem } from "../../shared/HistoryItem"
import { GitOperations } from "./CheckpointGitOperations"
import { getShadowGitPath, hashWorkingDir, getWorkingDirectory } from "./CheckpointUtils"

/**
 * CheckpointTracker Module
 *
 * Core implementation of Cline's Checkpoints system that provides version control
 * capabilities without interfering with the user's main Git repository. Key features:
 *
 * Shadow Git Repository:
 * - Creates and manages an isolated Git repository for tracking checkpoints
 * - Handles nested Git repositories by temporarily disabling them
 * - Configures Git settings automatically (identity, LFS, etc.)
 *
 * File Management:
 * - Integrates with CheckpointExclusions for file filtering
 * - Handles workspace validation and path resolution
 * - Manages Git worktree configuration
 *
 * Checkpoint Operations:
 * - Creates checkpoints (commits) of the current state
 * - Provides diff capabilities between checkpoints
 * - Supports resetting to previous checkpoints
 *
 * Safety Features:
 * - Prevents usage in sensitive directories (home, desktop, etc.)
 * - Validates workspace configuration
 * - Handles cleanup and resource disposal
 *
 * Checkpoint Architecture:
 * - Uses a branch-per-task model to consolidate shadow git repositories
 * - Each task gets its own branch within a single shadow git per workspace
 * - Automatically cleans up by deleting task branches when tasks are removed
 */

/**
 * Cline 实例的 Checkpoint 管理器，基于 simpleGit 实现。
 *
 * 它是 Cline 实例的工具类，作为 Cline 实例的一个属性，用于管理 Checkpoint 的创建、提交、重置等操作。
 *
 * 路径为 [context.globalStorageUri.fsPath]/tasks/[taskId]/checkpoints/.git
 * @docs simpleGit https://www.npmjs.com/package/simple-git
 */
class CheckpointTracker {
	private globalStoragePath: string
	private taskId: string
	private cwd: string
	private cwdHash: string
	private lastRetrievedShadowGitConfigWorkTree?: string
	private gitOperations: GitOperations

<<<<<<< HEAD
	private constructor(provider: ClineProvider, taskId: string, cwd: string) {
		/** 引用的 ClineProvider 实例 */
		this.providerRef = new WeakRef(provider)
		/** CheckpointTracker 所属的 Cline 实例绑定的任务 id */
=======
	/**
	 * Creates a new CheckpointTracker instance to manage checkpoints for a specific task.
	 * The constructor is private - use the static create() method to instantiate.
	 *
	 * @param taskId - Unique identifier for the task being tracked
	 * @param cwd - The current working directory to track files in
	 * @param cwdHash - Hash of the working directory path for shadow git organization
	 */
	private constructor(globalStoragePath: string, taskId: string, cwd: string, cwdHash: string) {
		this.globalStoragePath = globalStoragePath
>>>>>>> 144f9556
		this.taskId = taskId
		this.cwd = cwd
		this.cwdHash = cwdHash
		this.gitOperations = new GitOperations(cwd)
	}

	/**
<<<<<<< HEAD
	 * 创建 CheckpointTracker 实例
	 * @param taskId CheckpointTracker 所属的 Cline 实例绑定的任务 id
	 * @param provider 引用的 ClineProvider 实例
	 * @returns
	 */
	public static async create(taskId: string, provider?: ClineProvider): Promise<CheckpointTracker | undefined> {
=======
	 * Creates a new CheckpointTracker instance for tracking changes in a task.
	 * Handles initialization of the shadow git repository and branch setup.
	 *
	 * @param taskId - Unique identifier for the task to track
	 * @param globalStoragePath - the globalStorage path
	 * @returns Promise resolving to new CheckpointTracker instance, or undefined if checkpoints are disabled
	 * @throws Error if:
	 * - globalStoragePath is not supplied
	 * - Git is not installed
	 * - Working directory is invalid or in a protected location
	 * - Shadow git initialization fails
	 *
	 * Key operations:
	 * - Validates git installation and settings
	 * - Creates/initializes shadow git repository
	 * - Sets up task-specific branch for new checkpoints
	 *
	 * Configuration:
	 * - Respects 'cline.enableCheckpoints' VS Code setting
	 * - Uses branch-per-task architecture for new checkpoints
	 */
	public static async create(taskId: string, globalStoragePath: string | undefined): Promise<CheckpointTracker | undefined> {
		if (!globalStoragePath) {
			throw new Error("Global storage path is required to create a checkpoint tracker")
		}
>>>>>>> 144f9556
		try {
			console.info(`Creating new CheckpointTracker for task ${taskId}`)

			// Check if checkpoints are disabled in VS Code settings
			/** 这个在 Cline 插件 “设置-高级设置” 打开 VSCode 的设置面板 */
			const enableCheckpoints = vscode.workspace.getConfiguration("cline").get<boolean>("enableCheckpoints") ?? true
			if (!enableCheckpoints) {
				return undefined // Don't create tracker when disabled
			}

			// Check if git is installed by attempting to get version
			try {
				await simpleGit().version()
			} catch (error) {
				throw new Error("Git must be installed to use checkpoints.") // FIXME: must match what we check for in TaskHeader to show link
			}

			const workingDir = await getWorkingDirectory()
			const cwdHash = hashWorkingDir(workingDir)
			console.debug(`Repository ID (cwdHash): ${cwdHash}`)

			const newTracker = new CheckpointTracker(globalStoragePath, taskId, workingDir, cwdHash)

			// Branch-per-task structure
			const gitPath = await getShadowGitPath(newTracker.globalStoragePath, newTracker.taskId, newTracker.cwdHash)
			await newTracker.gitOperations.initShadowGit(gitPath, workingDir)
			await newTracker.gitOperations.switchToTaskBranch(newTracker.taskId, gitPath)
			return newTracker
		} catch (error) {
			console.error("Failed to create CheckpointTracker:", error)
			throw error
		}
	}

	/**
<<<<<<< HEAD
	 * CheckpointTracker 中获得当前工作目录的私有静态方法。
	 * 如果当前工作目录不是 家目录、桌面、文档、下载，返回当前工作目录。
	 * @returns 当前工作目录 string cwd
	 */
	private static async getWorkingDirectory(): Promise<string> {
		const cwd = vscode.workspace.workspaceFolders?.map((folder) => folder.uri.fsPath).at(0)
		if (!cwd) {
			throw new Error("No workspace detected. Please open Cline in a workspace to use checkpoints.")
		}
		const homedir = os.homedir()
		const desktopPath = path.join(homedir, "Desktop")
		const documentsPath = path.join(homedir, "Documents")
		const downloadsPath = path.join(homedir, "Downloads")

		switch (cwd) {
			case homedir:
				throw new Error("Cannot use checkpoints in home directory")
			case desktopPath:
				throw new Error("Cannot use checkpoints in Desktop directory")
			case documentsPath:
				throw new Error("Cannot use checkpoints in Documents directory")
			case downloadsPath:
				throw new Error("Cannot use checkpoints in Downloads directory")
			default:
				return cwd
		}
	}

	/** 返回路径：[context.globalStorageUri.fsPath]/tasks/[taskId]/checkpoints/.git */
	private async getShadowGitPath(): Promise<string> {
		const globalStoragePath = this.providerRef.deref()?.context.globalStorageUri.fsPath
		if (!globalStoragePath) {
			throw new Error("Global storage uri is invalid")
		}
		const checkpointsDir = path.join(globalStoragePath, "tasks", this.taskId, "checkpoints")
		await fs.mkdir(checkpointsDir, { recursive: true })
		const gitPath = path.join(checkpointsDir, ".git")
		return gitPath
	}

	/** 判断路径是否存在：[context.globalStorageUri.fsPath]/tasks/[taskId]/checkpoints/.git */
	public static async doesShadowGitExist(taskId: string, provider?: ClineProvider): Promise<boolean> {
		const globalStoragePath = provider?.context.globalStorageUri.fsPath
		if (!globalStoragePath) {
			return false
		}
		const gitPath = path.join(globalStoragePath, "tasks", taskId, "checkpoints", ".git")
		return await fileExistsAtPath(gitPath)
	}
	/**
	 * 初始化 Shadow Git 仓库 添加忽略规则、设置 Git 用户信息、添加所有文件并进行初始提交。
	 */
	public async initShadowGit(): Promise<string> {
		const gitPath = await this.getShadowGitPath()
		if (await fileExistsAtPath(gitPath)) {
			// Make sure it's the same cwd as the configured worktree
			const worktree = await this.getShadowGitConfigWorkTree()
			if (worktree !== this.cwd) {
				throw new Error("Checkpoints can only be used in the original workspace: " + worktree)
			}

			return gitPath
		} else {
			const checkpointsDir = path.dirname(gitPath)
			const git = simpleGit(checkpointsDir)
			await git.init()
			// 设置工作目录为当前工作空间
			await git.addConfig("core.worktree", this.cwd) // sets the working tree to the current workspace

			// Disable commit signing for shadow repo
			await git.addConfig("commit.gpgSign", "false")

			// Get LFS patterns from workspace if they exist
			let lfsPatterns: string[] = []
			try {
				const attributesPath = path.join(this.cwd, ".gitattributes")
				if (await fileExistsAtPath(attributesPath)) {
					const attributesContent = await fs.readFile(attributesPath, "utf8")
					lfsPatterns = attributesContent
						.split("\n")
						.filter((line) => line.includes("filter=lfs"))
						.map((line) => line.split(" ")[0].trim())
				}
			} catch (error) {
				console.warn("Failed to read .gitattributes:", error)
			}

			// Add basic excludes directly in git config, while respecting any .gitignore in the workspace
			// .git/info/exclude is local to the shadow git repo, so it's not shared with the main repo - and won't conflict with user's .gitignore
			// TODO: let user customize these
			// 添加基本忽略规则，同时尊重工作空间中的 .gitignore 文件
			const excludesPath = path.join(gitPath, "info", "exclude")
			await fs.mkdir(path.join(gitPath, "info"), { recursive: true })
			await fs.writeFile(
				excludesPath,
				[
					".git/", // ignore the user's .git
					`.git${GIT_DISABLED_SUFFIX}/`, // ignore the disabled nested git repos
					".DS_Store",
					"*.log",
					"node_modules/",
					"__pycache__/",
					"env/",
					"venv/",
					"target/dependency/",
					"build/dependencies/",
					"dist/",
					"out/",
					"bundle/",
					"vendor/",
					"tmp/",
					"temp/",
					"deps/",
					"pkg/",
					"Pods/",
					// Media files
					"*.jpg",
					"*.jpeg",
					"*.png",
					"*.gif",
					"*.bmp",
					"*.ico",
					// "*.svg",
					"*.mp3",
					"*.mp4",
					"*.wav",
					"*.avi",
					"*.mov",
					"*.wmv",
					"*.webm",
					"*.webp",
					"*.m4a",
					"*.flac",
					// Build and dependency directories
					"build/",
					"bin/",
					"obj/",
					".gradle/",
					".idea/",
					".vscode/",
					".vs/",
					"coverage/",
					".next/",
					".nuxt/",
					// Cache and temporary files
					"*.cache",
					"*.tmp",
					"*.temp",
					"*.swp",
					"*.swo",
					"*.pyc",
					"*.pyo",
					".pytest_cache/",
					".eslintcache",
					// Environment and config files
					".env*",
					"*.local",
					"*.development",
					"*.production",
					// Large data files
					"*.zip",
					"*.tar",
					"*.gz",
					"*.rar",
					"*.7z",
					"*.iso",
					"*.bin",
					"*.exe",
					"*.dll",
					"*.so",
					"*.dylib",
					// Database files
					"*.sqlite",
					"*.db",
					"*.sql",
					// Log files
					"*.logs",
					"*.error",
					"npm-debug.log*",
					"yarn-debug.log*",
					"yarn-error.log*",
					...lfsPatterns,
				].join("\n"),
			)
=======
	 * Creates a new checkpoint commit in the shadow git repository.
	 *
	 * Key behaviors:
	 * - Creates commit with checkpoint files in shadow git repo
	 * - For new tasks, switches to task-specific branch first
	 * - Caches the created commit hash
	 *
	 * Commit structure:
	 * - Branch-per-task: "checkpoint-{cwdHash}-{taskId}"
	 * - Always allows empty commits
	 *
	 * Dependencies:
	 * - Requires initialized shadow git (getShadowGitPath)
	 * - For new checkpoints, requires task branch setup
	 * - Uses addCheckpointFiles to stage changes using 'git add .'
	 * - Relies on git's native exclusion handling via the exclude file
	 *
	 * @returns Promise<string | undefined> The created commit hash, or undefined if:
	 * - Shadow git access fails
	 * - Branch switch fails
	 * - Staging files fails
	 * - Commit creation fails
	 * @throws Error if unable to:
	 * - Access shadow git path
	 * - Initialize simple-git
	 * - Switch branches
	 * - Stage or commit files
	 */
	public async commit(): Promise<string | undefined> {
		try {
			console.info(`Creating new checkpoint commit for task ${this.taskId}`)
			const gitPath = await getShadowGitPath(this.globalStoragePath, this.taskId, this.cwdHash)
			const git = simpleGit(path.dirname(gitPath))

			console.info(`Using shadow git at: ${gitPath}`)
>>>>>>> 144f9556

			await this.gitOperations.addCheckpointFiles(git)

			const commitMessage = "checkpoint-" + this.cwdHash + "-" + this.taskId

			console.info(`Creating checkpoint commit with message: ${commitMessage}`)
			const result = await git.commit(commitMessage, {
				"--allow-empty": null,
			})
			const commitHash = result.commit || ""
			console.warn(`Checkpoint commit created.`)
			return commitHash
		} catch (error) {
			console.error("Failed to create checkpoint:", {
				taskId: this.taskId,
				error,
			})
			throw new Error(`Failed to create checkpoint: ${error instanceof Error ? error.message : String(error)}`)
		}
	}

<<<<<<< HEAD
	/** 获得当前 CheckpointTracker 的 git WorkTree */
=======
	/**
	 * Retrieves the worktree path from the shadow git configuration.
	 * The worktree path indicates where the shadow git repository is tracking files,
	 * which should match the current workspace directory.
	 *
	 * Key behaviors:
	 * - Caches result in lastRetrievedShadowGitConfigWorkTree to avoid repeated reads
	 * - Returns cached value if available
	 * - Reads git config if no cached value exists
	 *
	 * Configuration read:
	 * - Uses simple-git to read core.worktree config
	 * - Operates on shadow git at path from getShadowGitPath()
	 *
	 * @returns Promise<string | undefined> The configured worktree path, or undefined if:
	 * - Shadow git repository doesn't exist
	 * - Config read fails
	 * - No worktree is configured
	 * @throws Error if unable to:
	 * - Access shadow git path
	 * - Initialize simple-git
	 * - Read git configuration
	 */
>>>>>>> 144f9556
	public async getShadowGitConfigWorkTree(): Promise<string | undefined> {
		if (this.lastRetrievedShadowGitConfigWorkTree) {
			return this.lastRetrievedShadowGitConfigWorkTree
		}
		try {
			const gitPath = await getShadowGitPath(this.globalStoragePath, this.taskId, this.cwdHash)
			this.lastRetrievedShadowGitConfigWorkTree = await this.gitOperations.getShadowGitConfigWorkTree(gitPath)
			return this.lastRetrievedShadowGitConfigWorkTree
		} catch (error) {
			console.error("Failed to get shadow git config worktree:", error)
			return undefined
		}
	}
<<<<<<< HEAD
	/** 提交当前更改到Git仓库，并返回提交哈希值 */
	public async commit(): Promise<string | undefined> {
		try {
			const gitPath = await this.getShadowGitPath()
			const git = simpleGit(path.dirname(gitPath))
			await this.addAllFiles(git)
			const result = await git.commit("checkpoint", {
				"--allow-empty": null,
			})
			const commitHash = result.commit || ""
			this.lastCheckpointHash = commitHash
			return commitHash
		} catch (error) {
			console.error("Failed to create checkpoint:", error)
			return undefined
		}
	}
	/**
	 * 将 Git 仓库的 HEAD 重置到指定的提交。
	 * @param commitHash - 目标提交的哈希值，HEAD 将重置到该提交。
=======

	/**
	 * Resets the shadow git repository's HEAD to a specific checkpoint commit.
	 * This will discard all changes after the target commit and restore the
	 * working directory to that checkpoint's state.
	 *
	 * Dependencies:
	 * - Requires initialized shadow git (getShadowGitPath)
	 * - For new checkpoints, requires task branch setup
	 * - Must be called with a valid commit hash from this task's history
	 *
	 * @param commitHash - The hash of the checkpoint commit to reset to
	 * @returns Promise<void> Resolves when reset is complete
	 * @throws Error if unable to:
	 * - Access shadow git path
	 * - Initialize simple-git
	 * - Switch to task branch
	 * - Reset to target commit
>>>>>>> 144f9556
	 */
	public async resetHead(commitHash: string): Promise<void> {
		console.info(`Resetting to checkpoint: ${commitHash}`)
		const gitPath = await getShadowGitPath(this.globalStoragePath, this.taskId, this.cwdHash)
		const git = simpleGit(path.dirname(gitPath))
		console.debug(`Using shadow git at: ${gitPath}`)
		await this.gitOperations.switchToTaskBranch(this.taskId, gitPath)
		await git.reset(["--hard", commitHash]) // Hard reset to target commit
		console.debug(`Successfully reset to checkpoint: ${commitHash}`)
	}

	/**
	 * Return an array describing changed files between one commit and either:
	 *   - another commit, or
	 *   - the current working directory (including uncommitted changes).
	 *
	 * If `rhsHash` is omitted, compares `lhsHash` to the working directory.
	 * If you want truly untracked files to appear, `git add` them first.
	 *
	 * @param lhsHash - The commit to compare from (older commit)
	 * @param rhsHash - The commit to compare to (newer commit).
	 *                  If omitted, we compare to the working directory.
	 * @returns Array of file changes with before/after content
	 */
	/**
	 * 返回一个描述两个提交之间或一个提交与当前工作目录之间更改文件的数组（包括未提交的更改）。
	 *
	 * @param lhsHash - 比较的起始提交（较旧的提交）
	 * @param rhsHash - 比较的目标提交（较新的提交）。如果省略，则与工作目录进行比较。
	 * @returns 包含文件更改前后内容的数组
	 */
	public async getDiffSet(
		lhsHash?: string,
		rhsHash?: string,
	): Promise<
		Array<{
			relativePath: string
			absolutePath: string
			before: string
			after: string
		}>
	> {
		const gitPath = await getShadowGitPath(this.globalStoragePath, this.taskId, this.cwdHash)
		const git = simpleGit(path.dirname(gitPath))

<<<<<<< HEAD
		// 如果未提供 lhsHash，则使用仓库的初始提交
=======
		console.info(`Getting diff between commits: ${lhsHash || "initial"} -> ${rhsHash || "working directory"}`)

		// If lhsHash is missing, iteratively check up to 5 commits to find the first one with tracked files
>>>>>>> 144f9556
		let baseHash = lhsHash
		if (!baseHash) {
			// Ensure we're on the correct task branch before getting commits
			await this.gitOperations.switchToTaskBranch(this.taskId, gitPath)

			// Verify which branch we're on after switching
			const currentBranch = await git.revparse(["--abbrev-ref", "HEAD"])
			console.info(`Getting commits from branch: ${currentBranch}`)

			try {
				// Get all commits that match the checkpoint pattern for this specific task
				const commitPattern = `checkpoint-${this.cwdHash}-${this.taskId}`
				const branchCommits = await git.log(["--grep", commitPattern, "--reverse"])
				if (!branchCommits.all.length) {
					throw new Error("No commits found in the branch.")
				}
				// Get the first commit that matches our task's checkpoint pattern
				baseHash = branchCommits.all[0].hash
			} catch (error) {
				console.error("Failed to get branch commits:", error)
				throw new Error("Failed to determine branch history")
			}
		}

		// Stage all changes so that untracked files appear in diff summary
		await this.gitOperations.addCheckpointFiles(git)

		const diffRange = rhsHash ? `${baseHash}..${rhsHash}` : baseHash
		console.info(`Diff range: ${diffRange}`)
		const diffSummary = await git.diffSummary([diffRange])

		const result = []
		for (const file of diffSummary.files) {
			const filePath = file.file
			const absolutePath = path.join(this.cwd, filePath)

			let beforeContent = ""
			try {
				beforeContent = await git.show([`${baseHash}:${filePath}`])
			} catch (_) {
				// file didn't exist in older commit => remains empty
			}

			let afterContent = ""
			if (rhsHash) {
				try {
					afterContent = await git.show([`${rhsHash}:${filePath}`])
				} catch (_) {
					// file didn't exist in newer commit => remains empty
				}
			} else {
				try {
					afterContent = await fs.readFile(absolutePath, "utf8")
				} catch (_) {
					// file might be deleted => remains empty
				}
			}

			result.push({
				relativePath: filePath,
				absolutePath,
				before: beforeContent,
				after: afterContent,
			})
		}

		return result
	}
<<<<<<< HEAD
	/** 将所有文件添加到 Git 仓库 */
	private async addAllFiles(git: SimpleGit) {
		await this.renameNestedGitRepos(true)
		try {
			await git.add(".")
		} catch (error) {
			console.error("Failed to add files to git:", error)
		} finally {
			await this.renameNestedGitRepos(false)
		}
	}
	/**
	 * 重命名嵌套的 Git 仓库目录以启用或禁用。
	 *
	 * 使用 Git 跟踪检查点时，需要临时禁用嵌套的 Git 仓库
	 *
	 * @param disable - 如果为 true，则禁用嵌套的 Git 仓库；如果为 false，则重新启用它们。
	 */
	private async renameNestedGitRepos(disable: boolean) {
		// Find all .git directories that are not at the root level
		const gitPaths = await globby("**/.git" + (disable ? "" : GIT_DISABLED_SUFFIX), {
			cwd: this.cwd,
			onlyDirectories: true,
			ignore: [".git"], // Ignore root level .git
			dot: true,
			markDirectories: false,
		})

		// For each nested .git directory, rename it based on operation
		for (const gitPath of gitPaths) {
			const fullPath = path.join(this.cwd, gitPath)
			let newPath: string
			if (disable) {
				newPath = fullPath + GIT_DISABLED_SUFFIX
			} else {
				newPath = fullPath.endsWith(GIT_DISABLED_SUFFIX) ? fullPath.slice(0, -GIT_DISABLED_SUFFIX.length) : fullPath
			}

			try {
				await fs.rename(fullPath, newPath)
				console.log(`CheckpointTracker ${disable ? "disabled" : "enabled"} nested git repo ${gitPath}`)
			} catch (error) {
				console.error(`CheckpointTracker failed to ${disable ? "disable" : "enable"} nested git repo ${gitPath}:`, error)
			}
=======

	/**
	 * Deletes all checkpoint data for a given task.
	 *
	 * @param taskId - The ID of the task whose checkpoints should be deleted
	 * @param historyItem - The history item containing the shadow git config for this task
	 * @param globalStoragePath - the globalStorage path
	 * @throws Error if deletion fails
	 */
	public static async deleteCheckpoints(taskId: string, historyItem: HistoryItem, globalStoragePath: string): Promise<void> {
		if (!globalStoragePath) {
			throw new Error("Global storage uri is invalid")
>>>>>>> 144f9556
		}
		await GitOperations.deleteTaskBranchStatic(taskId, historyItem, globalStoragePath)
	}
}

export default CheckpointTracker<|MERGE_RESOLUTION|>--- conflicted
+++ resolved
@@ -1,11 +1,6 @@
 import fs from "fs/promises"
 import * as path from "path"
-<<<<<<< HEAD
-// simpleGit 是一个轻量化的在 node.js 中使用 git 接口的库
-import simpleGit, { SimpleGit } from "simple-git"
-=======
 import simpleGit from "simple-git"
->>>>>>> 144f9556
 import * as vscode from "vscode"
 import { HistoryItem } from "../../shared/HistoryItem"
 import { GitOperations } from "./CheckpointGitOperations"
@@ -59,12 +54,6 @@
 	private lastRetrievedShadowGitConfigWorkTree?: string
 	private gitOperations: GitOperations
 
-<<<<<<< HEAD
-	private constructor(provider: ClineProvider, taskId: string, cwd: string) {
-		/** 引用的 ClineProvider 实例 */
-		this.providerRef = new WeakRef(provider)
-		/** CheckpointTracker 所属的 Cline 实例绑定的任务 id */
-=======
 	/**
 	 * Creates a new CheckpointTracker instance to manage checkpoints for a specific task.
 	 * The constructor is private - use the static create() method to instantiate.
@@ -75,7 +64,7 @@
 	 */
 	private constructor(globalStoragePath: string, taskId: string, cwd: string, cwdHash: string) {
 		this.globalStoragePath = globalStoragePath
->>>>>>> 144f9556
+		/** 引用的 ClineProvider 实例 */
 		this.taskId = taskId
 		this.cwd = cwd
 		this.cwdHash = cwdHash
@@ -83,14 +72,6 @@
 	}
 
 	/**
-<<<<<<< HEAD
-	 * 创建 CheckpointTracker 实例
-	 * @param taskId CheckpointTracker 所属的 Cline 实例绑定的任务 id
-	 * @param provider 引用的 ClineProvider 实例
-	 * @returns
-	 */
-	public static async create(taskId: string, provider?: ClineProvider): Promise<CheckpointTracker | undefined> {
-=======
 	 * Creates a new CheckpointTracker instance for tracking changes in a task.
 	 * Handles initialization of the shadow git repository and branch setup.
 	 *
@@ -116,7 +97,6 @@
 		if (!globalStoragePath) {
 			throw new Error("Global storage path is required to create a checkpoint tracker")
 		}
->>>>>>> 144f9556
 		try {
 			console.info(`Creating new CheckpointTracker for task ${taskId}`)
 
@@ -152,192 +132,6 @@
 	}
 
 	/**
-<<<<<<< HEAD
-	 * CheckpointTracker 中获得当前工作目录的私有静态方法。
-	 * 如果当前工作目录不是 家目录、桌面、文档、下载，返回当前工作目录。
-	 * @returns 当前工作目录 string cwd
-	 */
-	private static async getWorkingDirectory(): Promise<string> {
-		const cwd = vscode.workspace.workspaceFolders?.map((folder) => folder.uri.fsPath).at(0)
-		if (!cwd) {
-			throw new Error("No workspace detected. Please open Cline in a workspace to use checkpoints.")
-		}
-		const homedir = os.homedir()
-		const desktopPath = path.join(homedir, "Desktop")
-		const documentsPath = path.join(homedir, "Documents")
-		const downloadsPath = path.join(homedir, "Downloads")
-
-		switch (cwd) {
-			case homedir:
-				throw new Error("Cannot use checkpoints in home directory")
-			case desktopPath:
-				throw new Error("Cannot use checkpoints in Desktop directory")
-			case documentsPath:
-				throw new Error("Cannot use checkpoints in Documents directory")
-			case downloadsPath:
-				throw new Error("Cannot use checkpoints in Downloads directory")
-			default:
-				return cwd
-		}
-	}
-
-	/** 返回路径：[context.globalStorageUri.fsPath]/tasks/[taskId]/checkpoints/.git */
-	private async getShadowGitPath(): Promise<string> {
-		const globalStoragePath = this.providerRef.deref()?.context.globalStorageUri.fsPath
-		if (!globalStoragePath) {
-			throw new Error("Global storage uri is invalid")
-		}
-		const checkpointsDir = path.join(globalStoragePath, "tasks", this.taskId, "checkpoints")
-		await fs.mkdir(checkpointsDir, { recursive: true })
-		const gitPath = path.join(checkpointsDir, ".git")
-		return gitPath
-	}
-
-	/** 判断路径是否存在：[context.globalStorageUri.fsPath]/tasks/[taskId]/checkpoints/.git */
-	public static async doesShadowGitExist(taskId: string, provider?: ClineProvider): Promise<boolean> {
-		const globalStoragePath = provider?.context.globalStorageUri.fsPath
-		if (!globalStoragePath) {
-			return false
-		}
-		const gitPath = path.join(globalStoragePath, "tasks", taskId, "checkpoints", ".git")
-		return await fileExistsAtPath(gitPath)
-	}
-	/**
-	 * 初始化 Shadow Git 仓库 添加忽略规则、设置 Git 用户信息、添加所有文件并进行初始提交。
-	 */
-	public async initShadowGit(): Promise<string> {
-		const gitPath = await this.getShadowGitPath()
-		if (await fileExistsAtPath(gitPath)) {
-			// Make sure it's the same cwd as the configured worktree
-			const worktree = await this.getShadowGitConfigWorkTree()
-			if (worktree !== this.cwd) {
-				throw new Error("Checkpoints can only be used in the original workspace: " + worktree)
-			}
-
-			return gitPath
-		} else {
-			const checkpointsDir = path.dirname(gitPath)
-			const git = simpleGit(checkpointsDir)
-			await git.init()
-			// 设置工作目录为当前工作空间
-			await git.addConfig("core.worktree", this.cwd) // sets the working tree to the current workspace
-
-			// Disable commit signing for shadow repo
-			await git.addConfig("commit.gpgSign", "false")
-
-			// Get LFS patterns from workspace if they exist
-			let lfsPatterns: string[] = []
-			try {
-				const attributesPath = path.join(this.cwd, ".gitattributes")
-				if (await fileExistsAtPath(attributesPath)) {
-					const attributesContent = await fs.readFile(attributesPath, "utf8")
-					lfsPatterns = attributesContent
-						.split("\n")
-						.filter((line) => line.includes("filter=lfs"))
-						.map((line) => line.split(" ")[0].trim())
-				}
-			} catch (error) {
-				console.warn("Failed to read .gitattributes:", error)
-			}
-
-			// Add basic excludes directly in git config, while respecting any .gitignore in the workspace
-			// .git/info/exclude is local to the shadow git repo, so it's not shared with the main repo - and won't conflict with user's .gitignore
-			// TODO: let user customize these
-			// 添加基本忽略规则，同时尊重工作空间中的 .gitignore 文件
-			const excludesPath = path.join(gitPath, "info", "exclude")
-			await fs.mkdir(path.join(gitPath, "info"), { recursive: true })
-			await fs.writeFile(
-				excludesPath,
-				[
-					".git/", // ignore the user's .git
-					`.git${GIT_DISABLED_SUFFIX}/`, // ignore the disabled nested git repos
-					".DS_Store",
-					"*.log",
-					"node_modules/",
-					"__pycache__/",
-					"env/",
-					"venv/",
-					"target/dependency/",
-					"build/dependencies/",
-					"dist/",
-					"out/",
-					"bundle/",
-					"vendor/",
-					"tmp/",
-					"temp/",
-					"deps/",
-					"pkg/",
-					"Pods/",
-					// Media files
-					"*.jpg",
-					"*.jpeg",
-					"*.png",
-					"*.gif",
-					"*.bmp",
-					"*.ico",
-					// "*.svg",
-					"*.mp3",
-					"*.mp4",
-					"*.wav",
-					"*.avi",
-					"*.mov",
-					"*.wmv",
-					"*.webm",
-					"*.webp",
-					"*.m4a",
-					"*.flac",
-					// Build and dependency directories
-					"build/",
-					"bin/",
-					"obj/",
-					".gradle/",
-					".idea/",
-					".vscode/",
-					".vs/",
-					"coverage/",
-					".next/",
-					".nuxt/",
-					// Cache and temporary files
-					"*.cache",
-					"*.tmp",
-					"*.temp",
-					"*.swp",
-					"*.swo",
-					"*.pyc",
-					"*.pyo",
-					".pytest_cache/",
-					".eslintcache",
-					// Environment and config files
-					".env*",
-					"*.local",
-					"*.development",
-					"*.production",
-					// Large data files
-					"*.zip",
-					"*.tar",
-					"*.gz",
-					"*.rar",
-					"*.7z",
-					"*.iso",
-					"*.bin",
-					"*.exe",
-					"*.dll",
-					"*.so",
-					"*.dylib",
-					// Database files
-					"*.sqlite",
-					"*.db",
-					"*.sql",
-					// Log files
-					"*.logs",
-					"*.error",
-					"npm-debug.log*",
-					"yarn-debug.log*",
-					"yarn-error.log*",
-					...lfsPatterns,
-				].join("\n"),
-			)
-=======
 	 * Creates a new checkpoint commit in the shadow git repository.
 	 *
 	 * Key behaviors:
@@ -373,7 +167,6 @@
 			const git = simpleGit(path.dirname(gitPath))
 
 			console.info(`Using shadow git at: ${gitPath}`)
->>>>>>> 144f9556
 
 			await this.gitOperations.addCheckpointFiles(git)
 
@@ -395,9 +188,6 @@
 		}
 	}
 
-<<<<<<< HEAD
-	/** 获得当前 CheckpointTracker 的 git WorkTree */
-=======
 	/**
 	 * Retrieves the worktree path from the shadow git configuration.
 	 * The worktree path indicates where the shadow git repository is tracking files,
@@ -421,7 +211,6 @@
 	 * - Initialize simple-git
 	 * - Read git configuration
 	 */
->>>>>>> 144f9556
 	public async getShadowGitConfigWorkTree(): Promise<string | undefined> {
 		if (this.lastRetrievedShadowGitConfigWorkTree) {
 			return this.lastRetrievedShadowGitConfigWorkTree
@@ -435,28 +224,6 @@
 			return undefined
 		}
 	}
-<<<<<<< HEAD
-	/** 提交当前更改到Git仓库，并返回提交哈希值 */
-	public async commit(): Promise<string | undefined> {
-		try {
-			const gitPath = await this.getShadowGitPath()
-			const git = simpleGit(path.dirname(gitPath))
-			await this.addAllFiles(git)
-			const result = await git.commit("checkpoint", {
-				"--allow-empty": null,
-			})
-			const commitHash = result.commit || ""
-			this.lastCheckpointHash = commitHash
-			return commitHash
-		} catch (error) {
-			console.error("Failed to create checkpoint:", error)
-			return undefined
-		}
-	}
-	/**
-	 * 将 Git 仓库的 HEAD 重置到指定的提交。
-	 * @param commitHash - 目标提交的哈希值，HEAD 将重置到该提交。
-=======
 
 	/**
 	 * Resets the shadow git repository's HEAD to a specific checkpoint commit.
@@ -475,7 +242,6 @@
 	 * - Initialize simple-git
 	 * - Switch to task branch
 	 * - Reset to target commit
->>>>>>> 144f9556
 	 */
 	public async resetHead(commitHash: string): Promise<void> {
 		console.info(`Resetting to checkpoint: ${commitHash}`)
@@ -499,13 +265,6 @@
 	 * @param rhsHash - The commit to compare to (newer commit).
 	 *                  If omitted, we compare to the working directory.
 	 * @returns Array of file changes with before/after content
-	 */
-	/**
-	 * 返回一个描述两个提交之间或一个提交与当前工作目录之间更改文件的数组（包括未提交的更改）。
-	 *
-	 * @param lhsHash - 比较的起始提交（较旧的提交）
-	 * @param rhsHash - 比较的目标提交（较新的提交）。如果省略，则与工作目录进行比较。
-	 * @returns 包含文件更改前后内容的数组
 	 */
 	public async getDiffSet(
 		lhsHash?: string,
@@ -521,13 +280,9 @@
 		const gitPath = await getShadowGitPath(this.globalStoragePath, this.taskId, this.cwdHash)
 		const git = simpleGit(path.dirname(gitPath))
 
-<<<<<<< HEAD
-		// 如果未提供 lhsHash，则使用仓库的初始提交
-=======
 		console.info(`Getting diff between commits: ${lhsHash || "initial"} -> ${rhsHash || "working directory"}`)
 
 		// If lhsHash is missing, iteratively check up to 5 commits to find the first one with tracked files
->>>>>>> 144f9556
 		let baseHash = lhsHash
 		if (!baseHash) {
 			// Ensure we're on the correct task branch before getting commits
@@ -596,52 +351,6 @@
 
 		return result
 	}
-<<<<<<< HEAD
-	/** 将所有文件添加到 Git 仓库 */
-	private async addAllFiles(git: SimpleGit) {
-		await this.renameNestedGitRepos(true)
-		try {
-			await git.add(".")
-		} catch (error) {
-			console.error("Failed to add files to git:", error)
-		} finally {
-			await this.renameNestedGitRepos(false)
-		}
-	}
-	/**
-	 * 重命名嵌套的 Git 仓库目录以启用或禁用。
-	 *
-	 * 使用 Git 跟踪检查点时，需要临时禁用嵌套的 Git 仓库
-	 *
-	 * @param disable - 如果为 true，则禁用嵌套的 Git 仓库；如果为 false，则重新启用它们。
-	 */
-	private async renameNestedGitRepos(disable: boolean) {
-		// Find all .git directories that are not at the root level
-		const gitPaths = await globby("**/.git" + (disable ? "" : GIT_DISABLED_SUFFIX), {
-			cwd: this.cwd,
-			onlyDirectories: true,
-			ignore: [".git"], // Ignore root level .git
-			dot: true,
-			markDirectories: false,
-		})
-
-		// For each nested .git directory, rename it based on operation
-		for (const gitPath of gitPaths) {
-			const fullPath = path.join(this.cwd, gitPath)
-			let newPath: string
-			if (disable) {
-				newPath = fullPath + GIT_DISABLED_SUFFIX
-			} else {
-				newPath = fullPath.endsWith(GIT_DISABLED_SUFFIX) ? fullPath.slice(0, -GIT_DISABLED_SUFFIX.length) : fullPath
-			}
-
-			try {
-				await fs.rename(fullPath, newPath)
-				console.log(`CheckpointTracker ${disable ? "disabled" : "enabled"} nested git repo ${gitPath}`)
-			} catch (error) {
-				console.error(`CheckpointTracker failed to ${disable ? "disable" : "enable"} nested git repo ${gitPath}:`, error)
-			}
-=======
 
 	/**
 	 * Deletes all checkpoint data for a given task.
@@ -654,7 +363,6 @@
 	public static async deleteCheckpoints(taskId: string, historyItem: HistoryItem, globalStoragePath: string): Promise<void> {
 		if (!globalStoragePath) {
 			throw new Error("Global storage uri is invalid")
->>>>>>> 144f9556
 		}
 		await GitOperations.deleteTaskBranchStatic(taskId, historyItem, globalStoragePath)
 	}
