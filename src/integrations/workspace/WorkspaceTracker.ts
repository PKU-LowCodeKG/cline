import * as vscode from "vscode"
import * as path from "path"
import { listFiles } from "../../services/glob/list-files"
import { Controller } from "../../core/controller"

/**
 * 获取当前工作区的第一个文件夹（如果有文件夹）的 fsPath（文件系统路径）。
 * `vscode.workspace.workspaceFolders` 是一个包含工作区中所有文件夹的数组
 */
const cwd = vscode.workspace.workspaceFolders?.map((folder) => folder.uri.fsPath).at(0)

// Note: this is not a drop-in replacement for listFiles at the start of tasks, since that will be done for Desktops when there is no workspace selected
// NOTE: 这不是任务开始时，对 listFiles() 函数的直接替换，因为当没有选择工作区时，将对 Desktops 执行（listFiles() 函数？而 这个类是针对工作区的）
/**
 * Cline 对于 工作区的监视器，用于跟踪 根工作区 cwd 中的文件结构变化。
 * 只在 ClineProvider 实例化时调用。
 */
class WorkspaceTracker {
<<<<<<< HEAD
	private providerRef: WeakRef<ClineProvider>
	// NOTE: vscode.Disposable 是一个可以释放资源的对象，用于注册回调函数以释放资源。
	private disposables: vscode.Disposable[] = []
	private filePaths: Set<string> = new Set()

	constructor(provider: ClineProvider) {
		// 在 JS 或 TS 中，使用 WeakRef 可以避免由于不必要的强引用导致的对象无法被及时回收的问题。
		// https://developer.mozilla.org/zh-CN/docs/Web/JavaScript/Reference/Global_Objects/WeakRef
		// 可以通过 .deref() 方法获取其实际引用。如果该 target 对象已被 GC 回收则返回 undefined
		this.providerRef = new WeakRef(provider)
=======
	private controllerRef: WeakRef<Controller>
	private disposables: vscode.Disposable[] = []
	private filePaths: Set<string> = new Set()

	constructor(controller: Controller) {
		this.controllerRef = new WeakRef(controller)
>>>>>>> 8ce600ec
		this.registerListeners()
	}

	/**
	 * 调用 listFiles() 方法（src\services\glob\list-files.ts）
	 * 获取当前工作区的最多 1000 个文件路径，并将其添加到 filePaths 集合中（WorkspaceTracker 实例的私有属性）。
	 */
	async populateFilePaths() {
		// should not auto get filepaths for desktop since it would immediately show permission popup before cline ever creates a file
		if (!cwd) {
			return
		}
		const [files, _] = await listFiles(cwd, true, 1_000)
		files.forEach((file) => this.filePaths.add(this.normalizeFilePath(file)))
		this.workspaceDidUpdate()
	}

	/**
	 * 在创造 WorkspaceTracker 实例时，
	 * 注册对 VS Code 文件系统事件的监听器，包括文件创建、删除和重命名。
	 */
	private registerListeners() {
		// Listen for file creation
		// .bind(this) ensures the callback refers to class instance when using this, not necessary when using arrow function
		this.disposables.push(vscode.workspace.onDidCreateFiles(this.onFilesCreated.bind(this)))
		// NOTE: 用箭头函数应该是等价的
		// this.disposables.push(vscode.workspace.onDidCreateFiles((event) => this.onFilesCreated(event)))

		// Listen for file deletion
		this.disposables.push(vscode.workspace.onDidDeleteFiles(this.onFilesDeleted.bind(this)))

		// Listen for file renaming
		this.disposables.push(vscode.workspace.onDidRenameFiles(this.onFilesRenamed.bind(this)))

		/*
		 An event that is emitted when a workspace folder is added or removed.
		 **Note:** this event will not fire if the first workspace folder is added, removed or changed,
		 because in that case the currently executing extensions (including the one that listens to this
		 event) will be terminated and restarted so that the (deprecated) `rootPath` property is updated
		 to point to the first workspace folder.
		 */
		// In other words, we don't have to worry about the root workspace folder ([0]) changing since the extension will be restarted and our cwd will be updated to reflect the new workspace folder. (We don't care about non root workspace folders, since cline will only be working within the root folder cwd)
		// this.disposables.push(vscode.workspace.onDidChangeWorkspaceFolders(this.onWorkspaceFoldersChanged.bind(this)))

		// NOTE: 上面这段是说，onDidChangeWorkspaceFolders 事件会在 工作区文件夹被添加或删除 时触发，即如果用户在多根工作区模式下，添加了 /projectC：vscode.workspace.workspaceFolders = [ "/projectB", "/projectC" ]，则会触发 onDidChangeWorkspaceFolders 事件。
		// 但是 如果工作区的第一个文件夹（根工作区）发生变更，VS Code 会重启所有扩展，cwd 变量会被正确更新。
		// 而 WorkspaceTracker 只关心 cwd（根工作区 "/projectB"），因此可以忽略这个事件。
	}

	/** 当文件被创建时，添加文件路径到 filePaths 集合。 */
	private async onFilesCreated(event: vscode.FileCreateEvent) {
		await Promise.all(
			event.files.map(async (file) => {
				await this.addFilePath(file.fsPath)
			}),
		)
		this.workspaceDidUpdate()
	}

	/** 当文件被删除时，从 filePaths 集合中删除文件路径。 */
	private async onFilesDeleted(event: vscode.FileDeleteEvent) {
		let updated = false
		await Promise.all(
			event.files.map(async (file) => {
				if (await this.removeFilePath(file.fsPath)) {
					updated = true
				}
			}),
		)
		if (updated) {
			this.workspaceDidUpdate()
		}
	}

	/** 当文件被重命名时，从 filePaths 集合中删除旧文件路径，添加新文件路径。 */
	private async onFilesRenamed(event: vscode.FileRenameEvent) {
		await Promise.all(
			event.files.map(async (file) => {
				await this.removeFilePath(file.oldUri.fsPath)
				await this.addFilePath(file.newUri.fsPath)
			}),
		)
		this.workspaceDidUpdate()
	}

	/**
	 * （当工作区 文件结构 发生变更时），将文件路径的更新推送到 Webview。
	 */
	private workspaceDidUpdate() {
		if (!cwd) {
			return
		}
<<<<<<< HEAD
		this.providerRef.deref()?.postMessageToWebview({
			// NOTE: 在 webview-ui\src\context\ExtensionStateContext.tsx 中处理
=======
		this.controllerRef.deref()?.postMessageToWebview({
>>>>>>> 8ce600ec
			type: "workspaceUpdated",
			filePaths: Array.from(this.filePaths).map((file) => {
				const relativePath = path.relative(cwd, file).toPosix()
				return file.endsWith("/") ? relativePath + "/" : relativePath
			}),
		})
	}

	private normalizeFilePath(filePath: string): string {
		const resolvedPath = cwd ? path.resolve(cwd, filePath) : path.resolve(filePath)
		return filePath.endsWith("/") ? resolvedPath + "/" : resolvedPath
	}

	private async addFilePath(filePath: string): Promise<string> {
		const normalizedPath = this.normalizeFilePath(filePath)
		try {
			const stat = await vscode.workspace.fs.stat(vscode.Uri.file(normalizedPath))
			const isDirectory = (stat.type & vscode.FileType.Directory) !== 0
			const pathWithSlash = isDirectory && !normalizedPath.endsWith("/") ? normalizedPath + "/" : normalizedPath
			this.filePaths.add(pathWithSlash)
			return pathWithSlash
		} catch {
			// If stat fails, assume it's a file (this can happen for newly created files)
			this.filePaths.add(normalizedPath)
			return normalizedPath
		}
	}

	private async removeFilePath(filePath: string): Promise<boolean> {
		const normalizedPath = this.normalizeFilePath(filePath)
		return this.filePaths.delete(normalizedPath) || this.filePaths.delete(normalizedPath + "/")
	}

	/** dispose() 方法用于清理所有注册的监听器。 */
	public dispose() {
		this.disposables.forEach((d) => d.dispose())
	}
}

export default WorkspaceTracker<|MERGE_RESOLUTION|>--- conflicted
+++ resolved
@@ -13,28 +13,21 @@
 // NOTE: 这不是任务开始时，对 listFiles() 函数的直接替换，因为当没有选择工作区时，将对 Desktops 执行（listFiles() 函数？而 这个类是针对工作区的）
 /**
  * Cline 对于 工作区的监视器，用于跟踪 根工作区 cwd 中的文件结构变化。
- * 只在 ClineProvider 实例化时调用。
+ * 只在 Controller 实例化时调用。【原 ClineProvider 类】
+ * NOTE: vscode.Disposable 是一个可以释放资源的对象，用于注册回调函数以释放资源。
+ * 
+ * 在 JS 或 TS 中，使用 WeakRef 可以避免由于不必要的强引用导致的对象无法被及时回收的问题。
+ * https://developer.mozilla.org/zh-CN/docs/Web/JavaScript/Reference/Global_Objects/WeakRef
+ * 可以通过 .deref() 方法获取其实际引用。
+ * 如果该 target 对象已被 GC 回收则返回 undefined。
  */
 class WorkspaceTracker {
-<<<<<<< HEAD
-	private providerRef: WeakRef<ClineProvider>
-	// NOTE: vscode.Disposable 是一个可以释放资源的对象，用于注册回调函数以释放资源。
-	private disposables: vscode.Disposable[] = []
-	private filePaths: Set<string> = new Set()
-
-	constructor(provider: ClineProvider) {
-		// 在 JS 或 TS 中，使用 WeakRef 可以避免由于不必要的强引用导致的对象无法被及时回收的问题。
-		// https://developer.mozilla.org/zh-CN/docs/Web/JavaScript/Reference/Global_Objects/WeakRef
-		// 可以通过 .deref() 方法获取其实际引用。如果该 target 对象已被 GC 回收则返回 undefined
-		this.providerRef = new WeakRef(provider)
-=======
 	private controllerRef: WeakRef<Controller>
 	private disposables: vscode.Disposable[] = []
 	private filePaths: Set<string> = new Set()
 
 	constructor(controller: Controller) {
 		this.controllerRef = new WeakRef(controller)
->>>>>>> 8ce600ec
 		this.registerListeners()
 	}
 
@@ -122,17 +115,13 @@
 
 	/**
 	 * （当工作区 文件结构 发生变更时），将文件路径的更新推送到 Webview。
+	 * NOTE: 在 webview-ui\src\context\ExtensionStateContext.tsx 中处理
 	 */
 	private workspaceDidUpdate() {
 		if (!cwd) {
 			return
 		}
-<<<<<<< HEAD
-		this.providerRef.deref()?.postMessageToWebview({
-			// NOTE: 在 webview-ui\src\context\ExtensionStateContext.tsx 中处理
-=======
 		this.controllerRef.deref()?.postMessageToWebview({
->>>>>>> 8ce600ec
 			type: "workspaceUpdated",
 			filePaths: Array.from(this.filePaths).map((file) => {
 				const relativePath = path.relative(cwd, file).toPosix()
