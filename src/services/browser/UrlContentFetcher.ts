--- conflicted
+++ resolved
@@ -9,13 +9,7 @@
 import TurndownService from "turndown"
 // @ts-ignore 注释用于忽略TypeScript编译器的类型检查错误，因为这里的模块可能没有类型定义文件
 import PCR from "puppeteer-chromium-resolver"
-<<<<<<< HEAD
-import { fileExistsAtPath } from "../../utils/fs"
-// 为了执行git clone命令，导入Node.js的child_process模块
-import { exec } from "child_process"
-=======
 import { fileExistsAtPath } from "@utils/fs"
->>>>>>> 5b4f5294
 
 /** Cline 定义接口，用于描述 puppeteer-chromium-resolver 返回的统计信息结构 */
 interface PCRStats {
