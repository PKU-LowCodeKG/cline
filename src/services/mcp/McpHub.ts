import { Client } from "@modelcontextprotocol/sdk/client/index.js"
import { StdioClientTransport, StdioServerParameters } from "@modelcontextprotocol/sdk/client/stdio.js"
import {
	CallToolResultSchema,
	ListResourcesResultSchema,
	ListResourceTemplatesResultSchema,
	ListToolsResultSchema,
	ReadResourceResultSchema,
} from "@modelcontextprotocol/sdk/types.js"
import chokidar, { FSWatcher } from "chokidar"
import { setTimeout as setTimeoutPromise } from "node:timers/promises"
import deepEqual from "fast-deep-equal"
import * as fs from "fs/promises"
import * as path from "path"
import * as vscode from "vscode"
// Zod 是一个 TypeScript 优先的 schema（任何数据类型）的声明和验证库
// https://www.npmjs.com/package/zod
import { z } from "zod"
import { ClineProvider } from "../../core/webview/ClineProvider"
import {
	DEFAULT_MCP_TIMEOUT_SECONDS,
	McpMode,
	McpResource,
	McpResourceResponse,
	McpResourceTemplate,
	McpServer,
	McpTool,
	McpToolCallResponse,
	MIN_MCP_TIMEOUT_SECONDS,
} from "../../shared/mcp"
import { fileExistsAtPath } from "../../utils/fs"
import { arePathsEqual } from "../../utils/path"
import { secondsToMs } from "../../utils/time"
import { GlobalFileNames } from "../../global-constants"
import { SSEClientTransport } from "@modelcontextprotocol/sdk/client/sse.js"

export type McpConnection = {
	/** Cline 自定义的 MCP 服务器，不是官方的 McpServer 类型 */
	server: McpServer
	client: Client
	transport: StdioClientTransport | SSEClientTransport
}

export type McpTransportType = "stdio" | "sse"

export type McpServerConfig = z.infer<typeof ServerConfigSchema>

const AutoApproveSchema = z.array(z.string()).default([])

<<<<<<< HEAD
/**
 * Cline 定义的 StdioClientTransport 配置对象范式
 *
 * 官方的接口是 StdioServerParameters，Cline 自定义了这个 数据结构范式，
 * 用 safeParse 解析 StdioServerParameters 是否符合这个预期的数据结构（可选字段可以没有）
 */

const StdioConfigSchema = z.object({
	command: z.string(),
	args: z.array(z.string()).optional(),
	env: z.record(z.string()).optional(),
=======
const BaseConfigSchema = z.object({
>>>>>>> 29215b93
	autoApprove: AutoApproveSchema.optional(),
	disabled: z.boolean().optional(),
	timeout: z.number().min(MIN_MCP_TIMEOUT_SECONDS).optional().default(DEFAULT_MCP_TIMEOUT_SECONDS),
})

<<<<<<< HEAD
/**
 * 多个 MCP 服务器的信息，形如
 * {
 * 	mcpServers: {
 * 		string1(服务器名称): StdioConfigSchema1,
 * 		...
 * 	}
 * }
 */
const McpSettingsSchema = z.object({
	/** 键是服务器名称，值是 StdioConfigSchema */
	mcpServers: z.record(StdioConfigSchema),
=======
const SseConfigSchema = BaseConfigSchema.extend({
	url: z.string().url(),
}).transform((config) => ({
	...config,
	transportType: "sse" as const,
}))

const StdioConfigSchema = BaseConfigSchema.extend({
	command: z.string(),
	args: z.array(z.string()).optional(),
	env: z.record(z.string()).optional(),
}).transform((config) => ({
	...config,
	transportType: "stdio" as const,
}))

const ServerConfigSchema = z.union([StdioConfigSchema, SseConfigSchema])

const McpSettingsSchema = z.object({
	mcpServers: z.record(ServerConfigSchema),
>>>>>>> 29215b93
})

/**
 * Cline 基于 MCP 的 Typescript SDK 包实现的 Hub 类，支持接入 MCP 服务器，实现功能扩展。
 * 插件的描述是：支持与本地运行的 MCP 服务器进行通信，这些服务器提供额外的工具和资源以扩展 Cline 的功能。可以使用社区创建的服务器，或者让 Cline 根据您的工作流程创建新的工具（例如，“添加一个获取最新 npm 文档的工具”）。
 *    - 创建 MCP 服务器，服务器可以暴露资源（server.resource）、提示（prompt）和工具（tool），以便客户端使用。
 *    - 创建 MCP 客户端，客户端能够连接到任何符合 MCP 规范的服务器。
 * TypeScript 形式的 MCP 服务器需要连接（connect）到传输（transport）以与客户端通信。Cline 选择了 stdio 传输（StdioClientTransport）。
 *
 * Cline 是通过在 SYSTEM PROMPT 中：
 * 1. 定义了 <use_mcp_tool> 和 <access_mcp_resource> 两个工具，并提供了使用示例（正如其他工具，目前 在一条 Assistant Message 中最多只允许一个 MCP 工具调用）
 * 2. 列出了所有 connected 的 MCP 服务器的信息：服务器名称、配置信息，工具信息，资源信息
 * 3. 如果 mode 为 full，还会给出创建新的 MCP 服务器的提示
 *
 * Model Context Protocol（MCP）是一个用于在应用程序和 LLM 之间提供上下文的标准化协议。它旨在将上下文提供与实际的 LLM 交互分离，从而简化开发流程并提高灵活性。
 * @docs https://modelcontextprotocol.io/introduction
 * @docs MCP TypeScript SDK: https://github.com/modelcontextprotocol/typescript-sdk
 * @server https://github.com/modelcontextprotocol/servers
 */
export class McpHub {
	private providerRef: WeakRef<ClineProvider>
	private disposables: vscode.Disposable[] = []
	private settingsWatcher?: vscode.FileSystemWatcher
	/** chokidar 跨平台文件监视库 提供的 文件系统监视器 FS Watcher  */
	private fileWatchers: Map<string, FSWatcher> = new Map()

	/** MCP 连接对象 的数组，每个对象包括：服务器、客户端和传输。 */
	connections: McpConnection[] = []
	isConnecting: boolean = false

	constructor(provider: ClineProvider) {
		this.providerRef = new WeakRef(provider)
		this.watchMcpSettingsFile()
		this.initializeMcpServers()
	}

	/** 返回所有 存在没有 disabled 的连接的 McpServer 对象  */
	getServers(): McpServer[] {
		// Only return enabled servers
		return this.connections.filter((conn) => !conn.server.disabled).map((conn) => conn.server)
	}

	/** 返回用户在 VSCode 中对 Cline MCP 的模式设置（full, server-user-only, off）  */
	getMode(): McpMode {
		return vscode.workspace.getConfiguration("cline.mcp").get<McpMode>("mode", "full")
	}

	/**
	 * 返回 MCP 服务器的路径
	 * `~/Documents/Cline/MCP`
	 */
	async getMcpServersPath(): Promise<string> {
		const provider = this.providerRef.deref()
		if (!provider) {
			throw new Error("Provider not available")
		}
		const mcpServersPath = await provider.ensureMcpServersDirectoryExists()
		return mcpServersPath
	}

	/**
	 * 返回存放 Cline 的 MCP 设置文件的路径。
	 * `[context.globalStorageUri.fsPath]/settings/cline_mcp_settings.json`
	 * 如果该路径不存在，创建一个新的 MCP 设置文件。并设置 "mcpServers" 字段为空对象。
	 */
	async getMcpSettingsFilePath(): Promise<string> {
		const provider = this.providerRef.deref()
		if (!provider) {
			throw new Error("Provider not available")
		}
		const mcpSettingsFilePath = path.join(await provider.ensureSettingsDirectoryExists(), GlobalFileNames.mcpSettings)
		const fileExists = await fileExistsAtPath(mcpSettingsFilePath)
		if (!fileExists) {
			await fs.writeFile(
				mcpSettingsFilePath,
				`{
  "mcpServers": {
    
  }
}`,
			)
		}
		return mcpSettingsFilePath
	}

<<<<<<< HEAD
	/**
	 * 监视 MCP 设置文件的更改。
	 * 利用 vscode 的 文件保存事件，当用户保存的文件是 MCP 设置文件时，解析文件内容的 mcpServers 字段，更新服务器连接。
	 */
=======
	private async readAndValidateMcpSettingsFile(): Promise<z.infer<typeof McpSettingsSchema> | undefined> {
		try {
			const settingsPath = await this.getMcpSettingsFilePath()
			const content = await fs.readFile(settingsPath, "utf-8")

			let config: any

			// Parse JSON file content
			try {
				config = JSON.parse(content)
			} catch (error) {
				vscode.window.showErrorMessage(
					"Invalid MCP settings format. Please ensure your settings follow the correct JSON format.",
				)
				return undefined
			}

			// Validate against schema
			const result = McpSettingsSchema.safeParse(config)
			if (!result.success) {
				vscode.window.showErrorMessage("Invalid MCP settings schema.")
				return undefined
			}

			return result.data
		} catch (error) {
			console.error("Failed to read MCP settings:", error)
			return undefined
		}
	}

>>>>>>> 29215b93
	private async watchMcpSettingsFile(): Promise<void> {
		const settingsPath = await this.getMcpSettingsFilePath()
		this.disposables.push(
			vscode.workspace.onDidSaveTextDocument(async (document) => {
				if (arePathsEqual(document.uri.fsPath, settingsPath)) {
					const settings = await this.readAndValidateMcpSettingsFile()
					if (settings) {
						try {
							vscode.window.showInformationMessage("Updating MCP servers...")
							await this.updateServerConnections(settings.mcpServers)
							vscode.window.showInformationMessage("MCP servers updated")
						} catch (error) {
							console.error("Failed to process MCP settings change:", error)
						}
					}
				}
			}),
		)
	}

	/**
	 * 初始化 MCP 服务器
	 * 具体来说，读取 Cline 的 MCP 设置文件的 mcpServers 字段，更新服务器连接（似乎一开始是空对象？）。
	 */
	private async initializeMcpServers(): Promise<void> {
		const settings = await this.readAndValidateMcpSettingsFile()
		if (settings) {
			await this.updateServerConnections(settings.mcpServers)
		}
	}

<<<<<<< HEAD
	/**
	 * 连接到已经存在的 MCP 服务器
	 * 1. 为 name 的 MCP 服务器建立 client 和 transport。
	 * 2. 配置 transport 的 onerror 和 onclose 事件处理函数。
	 * 	  - 更新连接对象的 服务器状态为 "disconnected"。
	 * 	  - 将 Cline 的 MCP 服务器的状态变化 通知 webview。
	 * 3. 用 自定义的 StdioConfigSchema 检查 config 参数的合法性
	 * 4. 构造 McpConnection 对象，加入到 connections 数组中。
	 * 5. 将 client 通过 transport 连接到服务器。配置 tools and resources
	 * @param name 服务器名称
	 * @param config 用 client 连接服务器的 transport 配置对象
	 */
	private async connectToServer(name: string, config: StdioServerParameters): Promise<void> {
=======
	private async connectToServer(
		name: string,
		config: z.infer<typeof StdioConfigSchema> | z.infer<typeof SseConfigSchema>,
	): Promise<void> {
>>>>>>> 29215b93
		// Remove existing connection if it exists (should never happen, the connection should be deleted beforehand)
		this.connections = this.connections.filter((conn) => conn.server.name !== name)

		try {
			// Each MCP server requires its own transport connection and has unique capabilities, configurations, and error handling. Having separate clients also allows proper scoping of resources/tools and independent server management like reconnection.
			const client = new Client(
				{
					name: "Cline",
					version: this.providerRef.deref()?.context.extension?.packageJSON?.version ?? "1.0.0",
				},
				{
					capabilities: {},
				},
			)

			let transport: StdioClientTransport | SSEClientTransport

			if (config.transportType === "sse") {
				return
			} else {
				transport = new StdioClientTransport({
					command: config.command,
					args: config.args,
					env: {
						...config.env,
						...(process.env.PATH ? { PATH: process.env.PATH } : {}),
						// ...(process.env.NODE_PATH ? { NODE_PATH: process.env.NODE_PATH } : {}),
					},
					stderr: "pipe", // necessary for stderr to be available
				})
			}

			transport.onerror = async (error) => {
				console.error(`Transport error for "${name}":`, error)
				const connection = this.connections.find((conn) => conn.server.name === name)
				if (connection) {
					connection.server.status = "disconnected"
					this.appendErrorMessage(connection, error.message)
				}
				await this.notifyWebviewOfServerChanges()
			}

			transport.onclose = async () => {
				const connection = this.connections.find((conn) => conn.server.name === name)
				if (connection) {
					connection.server.status = "disconnected"
				}
				await this.notifyWebviewOfServerChanges()
			}

			// If the config is invalid, show an error
			if (!StdioConfigSchema.safeParse(config).success) {
				console.error(`Invalid config for "${name}": missing or invalid parameters`)
				const connection: McpConnection = {
					server: {
						name,
						config: JSON.stringify(config),
						status: "disconnected",
						error: "Invalid config: missing or invalid parameters",
					},
					client,
					transport,
				}
				this.connections.push(connection)
				return
			}

			// valid schema
			const parsedConfig = StdioConfigSchema.parse(config)
			const connection: McpConnection = {
				server: {
					name,
					config: JSON.stringify(config),
					status: "connecting",
					disabled: parsedConfig.disabled,
				},
				client,
				transport,
			}
			this.connections.push(connection)

			// transport.stderr is only available after the process has been started. However we can't start it separately from the .connect() call because it also starts the transport. And we can't place this after the connect call since we need to capture the stderr stream before the connection is established, in order to capture errors during the connection process.
			// As a workaround, we start the transport ourselves, and then monkey-patch the start method to no-op so that .connect() doesn't try to start it again.
			await transport.start()
			const stderrStream = transport.stderr
			if (stderrStream) {
				stderrStream.on("data", async (data: Buffer) => {
					const errorOutput = data.toString()
					console.error(`Server "${name}" stderr:`, errorOutput)
					const connection = this.connections.find((conn) => conn.server.name === name)
					if (connection) {
						// NOTE: we do not set server status to "disconnected" because stderr logs do not necessarily mean the server crashed or disconnected, it could just be informational. In fact when the server first starts up, it immediately logs "<name> server running on stdio" to stderr.
						this.appendErrorMessage(connection, errorOutput)
						// Only need to update webview right away if it's already disconnected
						if (connection.server.status === "disconnected") {
							await this.notifyWebviewOfServerChanges()
						}
					}
				})
			} else {
				console.error(`No stderr stream for ${name}`)
			}
			transport.start = async () => {} // No-op now, .connect() won't fail

			// Connect
			await client.connect(transport)
			connection.server.status = "connected"
			connection.server.error = ""

			// Initial fetch of tools and resources
			connection.server.tools = await this.fetchToolsList(name)
			connection.server.resources = await this.fetchResourcesList(name)
			connection.server.resourceTemplates = await this.fetchResourceTemplatesList(name)
		} catch (error) {
			// Update status with error
			const connection = this.connections.find((conn) => conn.server.name === name)
			if (connection) {
				connection.server.status = "disconnected"
				this.appendErrorMessage(connection, error instanceof Error ? error.message : String(error))
			}
			throw error
		}
	}

	private appendErrorMessage(connection: McpConnection, error: string) {
		const newError = connection.server.error ? `${connection.server.error}\n${error}` : error
		connection.server.error = newError //.slice(0, 800)
	}

	private async fetchToolsList(serverName: string): Promise<McpTool[]> {
		try {
			const response = await this.connections
				.find((conn) => conn.server.name === serverName)
				?.client.request({ method: "tools/list" }, ListToolsResultSchema)

			// Get autoApprove settings
			const settingsPath = await this.getMcpSettingsFilePath()
			const content = await fs.readFile(settingsPath, "utf-8")
			const config = JSON.parse(content)
			const autoApproveConfig = config.mcpServers[serverName]?.autoApprove || []

			// Mark tools as always allowed based on settings
			const tools = (response?.tools || []).map((tool) => ({
				...tool,
				autoApprove: autoApproveConfig.includes(tool.name),
			}))

			// console.log(`[MCP] Fetched tools for ${serverName}:`, tools)
			return tools
		} catch (error) {
			// console.error(`Failed to fetch tools for ${serverName}:`, error)
			return []
		}
	}

	private async fetchResourcesList(serverName: string): Promise<McpResource[]> {
		try {
			const response = await this.connections
				.find((conn) => conn.server.name === serverName)
				?.client.request({ method: "resources/list" }, ListResourcesResultSchema)
			return response?.resources || []
		} catch (error) {
			// console.error(`Failed to fetch resources for ${serverName}:`, error)
			return []
		}
	}

	private async fetchResourceTemplatesList(serverName: string): Promise<McpResourceTemplate[]> {
		try {
			const response = await this.connections
				.find((conn) => conn.server.name === serverName)
				?.client.request({ method: "resources/templates/list" }, ListResourceTemplatesResultSchema)
			return response?.resourceTemplates || []
		} catch (error) {
			// console.error(`Failed to fetch resource templates for ${serverName}:`, error)
			return []
		}
	}

	/**
	 * 断开已经存在的服务器的连接
	 *
	 * 具体来说，清除服务器名称等于 参数 name 的 连接对象，关闭其 client 和 transport
	 */
	async deleteConnection(name: string): Promise<void> {
		const connection = this.connections.find((conn) => conn.server.name === name)
		if (connection) {
			try {
				await connection.transport.close()
				await connection.client.close()
			} catch (error) {
				console.error(`Failed to close transport for ${name}:`, error)
			}
			this.connections = this.connections.filter((conn) => conn.server.name !== name)
		}
	}

<<<<<<< HEAD
	/**
	 * 更新 MCP 服务器连接
	 * 1. 清除所有的 chokidar 文件监视器
	 * 2. 对比 newServers 的代表的新一批服务器 和 原有连接中的服务器。
	 *    清除不在 newServers 中的服务器 所在的连接对象
	 * 3. 找到服务器名称等于 name 的连接对象。
	 *    - 如果不存在，新建一个连接对象
	 *       - 为该服务器的 Transport 配置文件设置 chokidar 文件监视器
	 *       - 连接到该服务器
	 *    - 如果存在，若该服务器的 Transport 配置对象改变了
	 *       - 为该服务器的 Transport 配置文件设置 chokidar 文件监视器
	 *       - 断开该服务器的连接（清除 连接对象，关闭其 client 和 transport）
	 *       - 连接到该服务器（TODO：为什么不用 restartConnection？）
	 * 4. 将 Cline 的 MCP 服务器的状态变化 通知 webview
	 * @param newServers 新一批 MCP 服务器信息（最开始是空对象，后面是 MCP 配置文件的 mcpServers 字段）
	 */
	async updateServerConnections(newServers: Record<string, any>): Promise<void> {
=======
	async updateServerConnections(newServers: Record<string, McpServerConfig>): Promise<void> {
>>>>>>> 29215b93
		this.isConnecting = true
		this.removeAllFileWatchers()
		const currentNames = new Set(this.connections.map((conn) => conn.server.name))
		const newNames = new Set(Object.keys(newServers))

		// Delete removed servers
		for (const name of currentNames) {
			if (!newNames.has(name)) {
				await this.deleteConnection(name)
				console.log(`Deleted MCP server: ${name}`)
			}
		}

		// Update or add servers
		// name 是服务器名称，config 是 Cline 定义的 Transport 配置对象范式
		for (const [name, config] of Object.entries(newServers)) {
			const currentConnection = this.connections.find((conn) => conn.server.name === name)

			if (!currentConnection) {
				// New server
				try {
					this.setupFileWatcher(name, config)
					await this.connectToServer(name, config)
				} catch (error) {
					console.error(`Failed to connect to new MCP server ${name}:`, error)
				}
			} else if (!deepEqual(JSON.parse(currentConnection.server.config), config)) {
				// Existing server with changed config
				try {
					this.setupFileWatcher(name, config)
					await this.deleteConnection(name)
					await this.connectToServer(name, config)
					console.log(`Reconnected MCP server with updated config: ${name}`)
				} catch (error) {
					console.error(`Failed to reconnect MCP server ${name}:`, error)
				}
			}
			// If server exists with same config, do nothing
		}
		await this.notifyWebviewOfServerChanges()
		this.isConnecting = false
	}

	/**
	 * 1. 找到该服务器的 Transport 配置文件，为该文件设置 chokidar 文件监视器。
	 * 该文件监视器会在 文件改变 时，重新连接 name 服务器
	 * 2. 将 <name, watcher> 存储到 fileWatchers Map 中
	 * @param name 服务器名称
	 * @param config 应该是 StdioConfigSchema 类型
	 */
	private setupFileWatcher(name: string, config: any) {
		const filePath = config.args?.find((arg: string) => arg.includes("build/index.js"))
		if (filePath) {
			// we use chokidar instead of onDidSaveTextDocument because it doesn't require the file to be open in the editor. The settings config is better suited for onDidSave since that will be manually updated by the user or Cline (and we want to detect save events, not every file change)
			const watcher = chokidar.watch(filePath, {
				// persistent: true,
				// ignoreInitial: true,
				// awaitWriteFinish: true, // This helps with atomic writes
			})

			watcher.on("change", () => {
				console.log(`Detected change in ${filePath}. Restarting server ${name}...`)
				this.restartConnection(name)
			})

			this.fileWatchers.set(name, watcher)
		}
	}

	/** 清除所有的 chokidar 文件监视器 */
	private removeAllFileWatchers() {
		this.fileWatchers.forEach((watcher) => watcher.close())
		this.fileWatchers.clear()
	}

	/**
	 * 重新连接到已经存在的 MCP 服务器
	 * 1. 找到 MCP 服务器名称为 serverName 的连接对象
	 * 2. 更改其 服务器 状态
	 * 3. 断开该服务器的连接（清除 连接对象，关闭其 client 和 transport）
	 * 4. 连接到 该服务器
	 * @param serverName 服务器名称
	 */
	async restartConnection(serverName: string): Promise<void> {
		this.isConnecting = true
		const provider = this.providerRef.deref()
		if (!provider) {
			return
		}

		// Get existing connection and update its status
		const connection = this.connections.find((conn) => conn.server.name === serverName)
		const config = connection?.server.config
		if (config) {
			vscode.window.showInformationMessage(`Restarting ${serverName} MCP server...`)
			connection.server.status = "connecting"
			connection.server.error = ""
			await this.notifyWebviewOfServerChanges()
			await setTimeoutPromise(500) // artificial delay to show user that server is restarting
			try {
				await this.deleteConnection(serverName)
				// Try to connect again using existing config
				await this.connectToServer(serverName, JSON.parse(config))
				vscode.window.showInformationMessage(`${serverName} MCP server connected`)
			} catch (error) {
				console.error(`Failed to restart connection for ${serverName}:`, error)
				vscode.window.showErrorMessage(`Failed to connect to ${serverName} MCP server`)
			}
		}

		await this.notifyWebviewOfServerChanges()
		this.isConnecting = false
	}

	/**
	 * 将 Cline 的 MCP 服务器的状态变化 通知 webview
	 * 1. 读取 Cline 的 MCP 设置文件的 mcpServers 字段，将其键值（即服务器名称）记为数组
	 * 2. 向 webview 发送 "mcpServers" 类型的消息
	 *    - 内容是 McpServer[]（所有的连接对象的服务器信息）
	 *    - 顺序是按照 mcpServers 中 key 的顺序
	 */
	private async notifyWebviewOfServerChanges(): Promise<void> {
		// servers should always be sorted in the order they are defined in the settings file
		const settingsPath = await this.getMcpSettingsFilePath()
		const content = await fs.readFile(settingsPath, "utf-8")
		const config = JSON.parse(content)
		const serverOrder = Object.keys(config.mcpServers || {})
		await this.providerRef.deref()?.postMessageToWebview({
			type: "mcpServers",
			mcpServers: [...this.connections]
				.sort((a, b) => {
					const indexA = serverOrder.indexOf(a.server.name)
					const indexB = serverOrder.indexOf(b.server.name)
					return indexA - indexB
				})
				.map((connection) => connection.server),
		})
	}

	async sendLatestMcpServers() {
		await this.notifyWebviewOfServerChanges()
	}

	// Using server

	// Public methods for server management

	public async toggleServerDisabled(serverName: string, disabled: boolean): Promise<void> {
		let settingsPath: string
		try {
			settingsPath = await this.getMcpSettingsFilePath()

			// Ensure the settings file exists and is accessible
			try {
				await fs.access(settingsPath)
			} catch (error) {
				console.error("Settings file not accessible:", error)
				throw new Error("Settings file not accessible")
			}
			const content = await fs.readFile(settingsPath, "utf-8")
			const config = JSON.parse(content)

			// Validate the config structure
			if (!config || typeof config !== "object") {
				throw new Error("Invalid config structure")
			}

			if (!config.mcpServers || typeof config.mcpServers !== "object") {
				config.mcpServers = {}
			}

			if (config.mcpServers[serverName]) {
				// Create a new server config object to ensure clean structure
				const serverConfig = {
					...config.mcpServers[serverName],
					disabled,
				}

				// Ensure required fields exist
				if (!serverConfig.autoApprove) {
					serverConfig.autoApprove = []
				}

				config.mcpServers[serverName] = serverConfig

				// Write the entire config back
				const updatedConfig = {
					mcpServers: config.mcpServers,
				}

				await fs.writeFile(settingsPath, JSON.stringify(updatedConfig, null, 2))

				const connection = this.connections.find((conn) => conn.server.name === serverName)
				if (connection) {
					try {
						connection.server.disabled = disabled

						// Only refresh capabilities if connected
						if (connection.server.status === "connected") {
							connection.server.tools = await this.fetchToolsList(serverName)
							connection.server.resources = await this.fetchResourcesList(serverName)
							connection.server.resourceTemplates = await this.fetchResourceTemplatesList(serverName)
						}
					} catch (error) {
						console.error(`Failed to refresh capabilities for ${serverName}:`, error)
					}
				}

				await this.notifyWebviewOfServerChanges()
			}
		} catch (error) {
			console.error("Failed to update server disabled state:", error)
			if (error instanceof Error) {
				console.error("Error details:", error.message, error.stack)
			}
			vscode.window.showErrorMessage(
				`Failed to update server state: ${error instanceof Error ? error.message : String(error)}`,
			)
			throw error
		}
	}

	async readResource(serverName: string, uri: string): Promise<McpResourceResponse> {
		const connection = this.connections.find((conn) => conn.server.name === serverName)
		if (!connection) {
			throw new Error(`No connection found for server: ${serverName}`)
		}
		if (connection.server.disabled) {
			throw new Error(`Server "${serverName}" is disabled`)
		}

		return await connection.client.request(
			{
				method: "resources/read",
				params: {
					uri,
				},
			},
			ReadResourceResultSchema,
		)
	}

	async callTool(serverName: string, toolName: string, toolArguments?: Record<string, unknown>): Promise<McpToolCallResponse> {
		const connection = this.connections.find((conn) => conn.server.name === serverName)
		if (!connection) {
			throw new Error(
				`No connection found for server: ${serverName}. Please make sure to use MCP servers available under 'Connected MCP Servers'.`,
			)
		}

		if (connection.server.disabled) {
			throw new Error(`Server "${serverName}" is disabled and cannot be used`)
		}

		let timeout = secondsToMs(DEFAULT_MCP_TIMEOUT_SECONDS) // sdk expects ms

		try {
			const config = JSON.parse(connection.server.config)
			const parsedConfig = StdioConfigSchema.parse(config)
			timeout = secondsToMs(parsedConfig.timeout)
		} catch (error) {
			console.error(`Failed to parse timeout configuration for server ${serverName}: ${error}`)
		}

		return await connection.client.request(
			{
				method: "tools/call",
				params: {
					name: toolName,
					arguments: toolArguments,
				},
			},
			CallToolResultSchema,
			{
				timeout,
			},
		)
	}

	async toggleToolAutoApprove(serverName: string, toolName: string, shouldAllow: boolean): Promise<void> {
		try {
			const settingsPath = await this.getMcpSettingsFilePath()
			const content = await fs.readFile(settingsPath, "utf-8")
			const config = JSON.parse(content)

			// Initialize autoApprove if it doesn't exist
			if (!config.mcpServers[serverName].autoApprove) {
				config.mcpServers[serverName].autoApprove = []
			}

			const autoApprove = config.mcpServers[serverName].autoApprove
			const toolIndex = autoApprove.indexOf(toolName)

			if (shouldAllow && toolIndex === -1) {
				// Add tool to autoApprove list
				autoApprove.push(toolName)
			} else if (!shouldAllow && toolIndex !== -1) {
				// Remove tool from autoApprove list
				autoApprove.splice(toolIndex, 1)
			}

			await fs.writeFile(settingsPath, JSON.stringify(config, null, 2))

			// Update the tools list to reflect the change
			const connection = this.connections.find((conn) => conn.server.name === serverName)
			if (connection) {
				connection.server.tools = await this.fetchToolsList(serverName)
				await this.notifyWebviewOfServerChanges()
			}
		} catch (error) {
			console.error("Failed to update autoApprove settings:", error)
			vscode.window.showErrorMessage("Failed to update autoApprove settings")
			throw error // Re-throw to ensure the error is properly handled
		}
	}

	public async deleteServer(serverName: string) {
		try {
			const settingsPath = await this.getMcpSettingsFilePath()
			const content = await fs.readFile(settingsPath, "utf-8")
			const config = JSON.parse(content)
			if (!config.mcpServers || typeof config.mcpServers !== "object") {
				config.mcpServers = {}
			}
			if (config.mcpServers[serverName]) {
				delete config.mcpServers[serverName]
				const updatedConfig = {
					mcpServers: config.mcpServers,
				}
				await fs.writeFile(settingsPath, JSON.stringify(updatedConfig, null, 2))
				await this.updateServerConnections(config.mcpServers)
				vscode.window.showInformationMessage(`Deleted ${serverName} MCP server`)
			} else {
				vscode.window.showWarningMessage(`${serverName} not found in MCP configuration`)
			}
		} catch (error) {
			vscode.window.showErrorMessage(
				`Failed to delete MCP server: ${error instanceof Error ? error.message : String(error)}`,
			)
			throw error
		}
	}

	public async updateServerTimeout(serverName: string, timeout: number): Promise<void> {
		try {
			// Validate timeout against schema
			const setConfigResult = BaseConfigSchema.shape.timeout.safeParse(timeout)
			if (!setConfigResult.success) {
				throw new Error(`Invalid timeout value: ${timeout}. Must be at minimum ${MIN_MCP_TIMEOUT_SECONDS} seconds.`)
			}

			const settingsPath = await this.getMcpSettingsFilePath()
			const content = await fs.readFile(settingsPath, "utf-8")
			const config = JSON.parse(content)

			if (!config.mcpServers?.[serverName]) {
				throw new Error(`Server "${serverName}" not found in settings`)
			}

			config.mcpServers[serverName] = {
				...config.mcpServers[serverName],
				timeout,
			}

			await fs.writeFile(settingsPath, JSON.stringify(config, null, 2))

			await this.updateServerConnections(config.mcpServers)
		} catch (error) {
			console.error("Failed to update server timeout:", error)
			if (error instanceof Error) {
				console.error("Error details:", error.message, error.stack)
			}
			vscode.window.showErrorMessage(
				`Failed to update server timeout: ${error instanceof Error ? error.message : String(error)}`,
			)
			throw error
		}
	}

	async dispose(): Promise<void> {
		this.removeAllFileWatchers()
		for (const connection of this.connections) {
			try {
				await this.deleteConnection(connection.server.name)
			} catch (error) {
				console.error(`Failed to close connection for ${connection.server.name}:`, error)
			}
		}
		this.connections = []
		if (this.settingsWatcher) {
			this.settingsWatcher.dispose()
		}
		this.disposables.forEach((d) => d.dispose())
	}
}<|MERGE_RESOLUTION|>--- conflicted
+++ resolved
@@ -47,7 +47,6 @@
 
 const AutoApproveSchema = z.array(z.string()).default([])
 
-<<<<<<< HEAD
 /**
  * Cline 定义的 StdioClientTransport 配置对象范式
  *
@@ -55,32 +54,12 @@
  * 用 safeParse 解析 StdioServerParameters 是否符合这个预期的数据结构（可选字段可以没有）
  */
 
-const StdioConfigSchema = z.object({
-	command: z.string(),
-	args: z.array(z.string()).optional(),
-	env: z.record(z.string()).optional(),
-=======
 const BaseConfigSchema = z.object({
->>>>>>> 29215b93
 	autoApprove: AutoApproveSchema.optional(),
 	disabled: z.boolean().optional(),
 	timeout: z.number().min(MIN_MCP_TIMEOUT_SECONDS).optional().default(DEFAULT_MCP_TIMEOUT_SECONDS),
 })
 
-<<<<<<< HEAD
-/**
- * 多个 MCP 服务器的信息，形如
- * {
- * 	mcpServers: {
- * 		string1(服务器名称): StdioConfigSchema1,
- * 		...
- * 	}
- * }
- */
-const McpSettingsSchema = z.object({
-	/** 键是服务器名称，值是 StdioConfigSchema */
-	mcpServers: z.record(StdioConfigSchema),
-=======
 const SseConfigSchema = BaseConfigSchema.extend({
 	url: z.string().url(),
 }).transform((config) => ({
@@ -100,8 +79,8 @@
 const ServerConfigSchema = z.union([StdioConfigSchema, SseConfigSchema])
 
 const McpSettingsSchema = z.object({
+	/** 键是服务器名称，值是 StdioConfigSchema */
 	mcpServers: z.record(ServerConfigSchema),
->>>>>>> 29215b93
 })
 
 /**
@@ -187,12 +166,6 @@
 		return mcpSettingsFilePath
 	}
 
-<<<<<<< HEAD
-	/**
-	 * 监视 MCP 设置文件的更改。
-	 * 利用 vscode 的 文件保存事件，当用户保存的文件是 MCP 设置文件时，解析文件内容的 mcpServers 字段，更新服务器连接。
-	 */
-=======
 	private async readAndValidateMcpSettingsFile(): Promise<z.infer<typeof McpSettingsSchema> | undefined> {
 		try {
 			const settingsPath = await this.getMcpSettingsFilePath()
@@ -224,7 +197,6 @@
 		}
 	}
 
->>>>>>> 29215b93
 	private async watchMcpSettingsFile(): Promise<void> {
 		const settingsPath = await this.getMcpSettingsFilePath()
 		this.disposables.push(
@@ -256,26 +228,10 @@
 		}
 	}
 
-<<<<<<< HEAD
-	/**
-	 * 连接到已经存在的 MCP 服务器
-	 * 1. 为 name 的 MCP 服务器建立 client 和 transport。
-	 * 2. 配置 transport 的 onerror 和 onclose 事件处理函数。
-	 * 	  - 更新连接对象的 服务器状态为 "disconnected"。
-	 * 	  - 将 Cline 的 MCP 服务器的状态变化 通知 webview。
-	 * 3. 用 自定义的 StdioConfigSchema 检查 config 参数的合法性
-	 * 4. 构造 McpConnection 对象，加入到 connections 数组中。
-	 * 5. 将 client 通过 transport 连接到服务器。配置 tools and resources
-	 * @param name 服务器名称
-	 * @param config 用 client 连接服务器的 transport 配置对象
-	 */
-	private async connectToServer(name: string, config: StdioServerParameters): Promise<void> {
-=======
 	private async connectToServer(
 		name: string,
 		config: z.infer<typeof StdioConfigSchema> | z.infer<typeof SseConfigSchema>,
 	): Promise<void> {
->>>>>>> 29215b93
 		// Remove existing connection if it exists (should never happen, the connection should be deleted beforehand)
 		this.connections = this.connections.filter((conn) => conn.server.name !== name)
 
@@ -473,27 +429,7 @@
 		}
 	}
 
-<<<<<<< HEAD
-	/**
-	 * 更新 MCP 服务器连接
-	 * 1. 清除所有的 chokidar 文件监视器
-	 * 2. 对比 newServers 的代表的新一批服务器 和 原有连接中的服务器。
-	 *    清除不在 newServers 中的服务器 所在的连接对象
-	 * 3. 找到服务器名称等于 name 的连接对象。
-	 *    - 如果不存在，新建一个连接对象
-	 *       - 为该服务器的 Transport 配置文件设置 chokidar 文件监视器
-	 *       - 连接到该服务器
-	 *    - 如果存在，若该服务器的 Transport 配置对象改变了
-	 *       - 为该服务器的 Transport 配置文件设置 chokidar 文件监视器
-	 *       - 断开该服务器的连接（清除 连接对象，关闭其 client 和 transport）
-	 *       - 连接到该服务器（TODO：为什么不用 restartConnection？）
-	 * 4. 将 Cline 的 MCP 服务器的状态变化 通知 webview
-	 * @param newServers 新一批 MCP 服务器信息（最开始是空对象，后面是 MCP 配置文件的 mcpServers 字段）
-	 */
-	async updateServerConnections(newServers: Record<string, any>): Promise<void> {
-=======
 	async updateServerConnections(newServers: Record<string, McpServerConfig>): Promise<void> {
->>>>>>> 29215b93
 		this.isConnecting = true
 		this.removeAllFileWatchers()
 		const currentNames = new Set(this.connections.map((conn) => conn.server.name))
