--- conflicted
+++ resolved
@@ -30,12 +30,7 @@
 } from "../../shared/mcp"
 import { fileExistsAtPath } from "../../utils/fs"
 import { arePathsEqual } from "../../utils/path"
-<<<<<<< HEAD
-
-/** MCP 连接对象，包括 Cline 自定义的 MCP 服务器、客户端和传输。 */
-=======
 import { secondsToMs } from "../../utils/time"
->>>>>>> 144f9556
 export type McpConnection = {
 	/** Cline 自定义的 MCP 服务器，不是官方的 McpServer 类型 */
 	server: McpServer
@@ -45,16 +40,13 @@
 
 const AutoApproveSchema = z.array(z.string()).default([])
 
-<<<<<<< HEAD
-// StdioServerParameters
 /**
  * Cline 定义的 StdioClientTransport 配置对象范式
  *
  * 官方的接口是 StdioServerParameters，Cline 自定义了这个 数据结构范式，
  * 用 safeParse 解析 StdioServerParameters 是否符合这个预期的数据结构（可选字段可以没有）
  */
-=======
->>>>>>> 144f9556
+
 const StdioConfigSchema = z.object({
 	command: z.string(),
 	args: z.array(z.string()).optional(),
