--- conflicted
+++ resolved
@@ -132,18 +132,6 @@
 		return this.connections.filter((conn) => !conn.server.disabled).map((conn) => conn.server)
 	}
 
-<<<<<<< HEAD
-	/** 返回用户在 VSCode 中对 Cline MCP 的模式设置（full, server-user-only, off）  */
-	getMode(): McpMode {
-		return vscode.workspace.getConfiguration("cline.mcp").get<McpMode>("mode", "full")
-	}
-
-	/**
-	 * 返回 MCP 服务器的路径
-	 * `~/Documents/Cline/MCP`
-	 */
-=======
->>>>>>> c6c55e54
 	async getMcpServersPath(): Promise<string> {
 		const provider = this.controllerRef.deref()
 		if (!provider) {
