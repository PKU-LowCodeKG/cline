--- conflicted
+++ resolved
@@ -47,47 +47,25 @@
 
 const AutoApproveSchema = z.array(z.string()).default([])
 
-<<<<<<< HEAD
+const BaseConfigSchema = z.object({
+	autoApprove: AutoApproveSchema.optional(),
+	disabled: z.boolean().optional(),
+	timeout: z.number().min(MIN_MCP_TIMEOUT_SECONDS).optional().default(DEFAULT_MCP_TIMEOUT_SECONDS),
+})
+
+const SseConfigSchema = BaseConfigSchema.extend({
+	url: z.string().url(),
+}).transform((config) => ({
+	...config,
+	transportType: "sse" as const,
+}))
+
 /**
  * Cline 定义的 StdioClientTransport 配置对象范式
  *
  * 官方的接口是 StdioServerParameters，Cline 自定义了这个 数据结构范式，
  * 用 safeParse 解析 StdioServerParameters 是否符合这个预期的数据结构（可选字段可以没有）
  */
-
-const StdioConfigSchema = z.object({
-	command: z.string(),
-	args: z.array(z.string()).optional(),
-	env: z.record(z.string()).optional(),
-=======
-const BaseConfigSchema = z.object({
->>>>>>> 4631968a
-	autoApprove: AutoApproveSchema.optional(),
-	disabled: z.boolean().optional(),
-	timeout: z.number().min(MIN_MCP_TIMEOUT_SECONDS).optional().default(DEFAULT_MCP_TIMEOUT_SECONDS),
-})
-
-<<<<<<< HEAD
-/**
- * 多个 MCP 服务器的信息，形如
- * {
- * 	mcpServers: {
- * 		string1(服务器名称): StdioConfigSchema1,
- * 		...
- * 	}
- * }
- */
-const McpSettingsSchema = z.object({
-	/** 键是服务器名称，值是 StdioConfigSchema */
-	mcpServers: z.record(StdioConfigSchema),
-=======
-const SseConfigSchema = BaseConfigSchema.extend({
-	url: z.string().url(),
-}).transform((config) => ({
-	...config,
-	transportType: "sse" as const,
-}))
-
 const StdioConfigSchema = BaseConfigSchema.extend({
 	command: z.string(),
 	args: z.array(z.string()).optional(),
@@ -101,7 +79,6 @@
 
 const McpSettingsSchema = z.object({
 	mcpServers: z.record(ServerConfigSchema),
->>>>>>> 4631968a
 })
 
 /**
@@ -187,12 +164,6 @@
 		return mcpSettingsFilePath
 	}
 
-<<<<<<< HEAD
-	/**
-	 * 监视 MCP 设置文件的更改。
-	 * 利用 vscode 的 文件保存事件，当用户保存的文件是 MCP 设置文件时，解析文件内容的 mcpServers 字段，更新服务器连接。
-	 */
-=======
 	private async readAndValidateMcpSettingsFile(): Promise<z.infer<typeof McpSettingsSchema> | undefined> {
 		try {
 			const settingsPath = await this.getMcpSettingsFilePath()
@@ -224,7 +195,10 @@
 		}
 	}
 
->>>>>>> 4631968a
+	/**
+	 * 监视 MCP 设置文件的更改。
+	 * 利用 vscode 的 文件保存事件，当用户保存的文件是 MCP 设置文件时，解析文件内容的 mcpServers 字段，更新服务器连接。
+	 */
 	private async watchMcpSettingsFile(): Promise<void> {
 		const settingsPath = await this.getMcpSettingsFilePath()
 		this.disposables.push(
@@ -256,7 +230,6 @@
 		}
 	}
 
-<<<<<<< HEAD
 	/**
 	 * 连接到已经存在的 MCP 服务器
 	 * 1. 为 name 的 MCP 服务器建立 client 和 transport。
@@ -269,13 +242,10 @@
 	 * @param name 服务器名称
 	 * @param config 用 client 连接服务器的 transport 配置对象
 	 */
-	private async connectToServer(name: string, config: StdioServerParameters): Promise<void> {
-=======
 	private async connectToServer(
 		name: string,
 		config: z.infer<typeof StdioConfigSchema> | z.infer<typeof SseConfigSchema>,
 	): Promise<void> {
->>>>>>> 4631968a
 		// Remove existing connection if it exists (should never happen, the connection should be deleted beforehand)
 		this.connections = this.connections.filter((conn) => conn.server.name !== name)
 
@@ -473,7 +443,7 @@
 		}
 	}
 
-<<<<<<< HEAD
+
 	/**
 	 * 更新 MCP 服务器连接
 	 * 1. 清除所有的 chokidar 文件监视器
@@ -486,14 +456,11 @@
 	 *    - 如果存在，若该服务器的 Transport 配置对象改变了
 	 *       - 为该服务器的 Transport 配置文件设置 chokidar 文件监视器
 	 *       - 断开该服务器的连接（清除 连接对象，关闭其 client 和 transport）
-	 *       - 连接到该服务器（TODO：为什么不用 restartConnection？）
+	 *       - 连接到该服务器（【吐槽】为什么不用 restartConnection？）
 	 * 4. 将 Cline 的 MCP 服务器的状态变化 通知 webview
 	 * @param newServers 新一批 MCP 服务器信息（最开始是空对象，后面是 MCP 配置文件的 mcpServers 字段）
 	 */
-	async updateServerConnections(newServers: Record<string, any>): Promise<void> {
-=======
 	async updateServerConnections(newServers: Record<string, McpServerConfig>): Promise<void> {
->>>>>>> 4631968a
 		this.isConnecting = true
 		this.removeAllFileWatchers()
 		const currentNames = new Set(this.connections.map((conn) => conn.server.name))
