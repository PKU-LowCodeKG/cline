--- conflicted
+++ resolved
@@ -164,11 +164,8 @@
 	partial?: boolean
 	lastCheckpointHash?: string
 	isCheckpointCheckedOut?: boolean
-<<<<<<< HEAD
-	/** Cline Message 对应的 API 对话在 API 对话历史中的索引 */
-=======
 	isOperationOutsideWorkspace?: boolean
->>>>>>> 5b4f5294
+	/** Cline Message 对应的 API 对话在 “API 对话历史文件” 中的索引 */
 	conversationHistoryIndex?: number
 	conversationHistoryDeletedRange?: [number, number] // for when conversation history is truncated for API requests
 }
@@ -230,11 +227,7 @@
 	content?: string
 	regex?: string
 	filePattern?: string
-<<<<<<< HEAD
-	url?: string
-=======
 	operationIsLocatedInWorkspace?: boolean
->>>>>>> 5b4f5294
 }
 
 // must keep in sync with system prompt
